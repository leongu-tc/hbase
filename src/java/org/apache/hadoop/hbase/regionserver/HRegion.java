 /**
 * Copyright 2010 The Apache Software Foundation
 *
 * Licensed to the Apache Software Foundation (ASF) under one
 * or more contributor license agreements.  See the NOTICE file
 * distributed with this work for additional information
 * regarding copyright ownership.  The ASF licenses this file
 * to you under the Apache License, Version 2.0 (the
 * "License"); you may not use this file except in compliance
 * with the License.  You may obtain a copy of the License at
 *
 *     http://www.apache.org/licenses/LICENSE-2.0
 *
 * Unless required by applicable law or agreed to in writing, software
 * distributed under the License is distributed on an "AS IS" BASIS,
 * WITHOUT WARRANTIES OR CONDITIONS OF ANY KIND, either express or implied.
 * See the License for the specific language governing permissions and
 * limitations under the License.
 */
package org.apache.hadoop.hbase.regionserver;

 import org.apache.commons.logging.Log;
 import org.apache.commons.logging.LogFactory;
 import org.apache.hadoop.fs.FSDataOutputStream;
 import org.apache.hadoop.fs.FileStatus;
 import org.apache.hadoop.fs.FileSystem;
 import org.apache.hadoop.fs.Path;
 import org.apache.hadoop.hbase.DroppedSnapshotException;
 import org.apache.hadoop.hbase.HBaseConfiguration;
 import org.apache.hadoop.hbase.HColumnDescriptor;
 import org.apache.hadoop.hbase.HConstants;
 import org.apache.hadoop.hbase.HRegionInfo;
 import org.apache.hadoop.hbase.HTableDescriptor;
 import org.apache.hadoop.hbase.KeyValue;
 import org.apache.hadoop.hbase.NotServingRegionException;
 import org.apache.hadoop.hbase.client.Delete;
 import org.apache.hadoop.hbase.client.Get;
 import org.apache.hadoop.hbase.client.Put;
 import org.apache.hadoop.hbase.client.Result;
 import org.apache.hadoop.hbase.client.Scan;
 import org.apache.hadoop.hbase.filter.Filter;
 import org.apache.hadoop.hbase.filter.RowFilterInterface;
 import org.apache.hadoop.hbase.io.HeapSize;
 import org.apache.hadoop.hbase.io.Reference.Range;
 import org.apache.hadoop.hbase.io.hfile.BlockCache;
 import org.apache.hadoop.hbase.ipc.HRegionInterface;
 import org.apache.hadoop.hbase.util.Bytes;
 import org.apache.hadoop.hbase.util.ClassSize;
 import org.apache.hadoop.hbase.util.FSUtils;
 import org.apache.hadoop.hbase.util.Writables;
 import org.apache.hadoop.util.Progressable;
 import org.apache.hadoop.util.StringUtils;

 import java.io.IOException;
 import java.io.UnsupportedEncodingException;
 import java.lang.reflect.Constructor;
 import java.util.AbstractList;
 import java.util.ArrayList;
 import java.util.Collection;
 import java.util.HashMap;
 import java.util.List;
 import java.util.Map;
 import java.util.Set;
 import java.util.NavigableSet;
 import java.util.TreeMap;
 import java.util.TreeSet;
<<<<<<< HEAD
 import java.util.HashMap;
 import java.util.HashSet;
 import java.util.Random;
 import java.util.concurrent.Callable;
=======
 import java.util.concurrent.Callable;
 import java.util.concurrent.ConcurrentHashMap;
>>>>>>> b9e41678
 import java.util.concurrent.ConcurrentSkipListMap;
 import java.util.concurrent.atomic.AtomicBoolean;
 import java.util.concurrent.atomic.AtomicLong;
 import java.util.concurrent.locks.ReentrantReadWriteLock;

 /**
 * HRegion stores data for a certain region of a table.  It stores all columns
 * for each row. A given table consists of one or more HRegions.
 *
 * <p>We maintain multiple HStores for a single HRegion.
 * 
 * <p>An Store is a set of rows with some column data; together,
 * they make up all the data for the rows.  
 *
 * <p>Each HRegion has a 'startKey' and 'endKey'.
 * <p>The first is inclusive, the second is exclusive (except for
 * the final region)  The endKey of region 0 is the same as
 * startKey for region 1 (if it exists).  The startKey for the
 * first region is null. The endKey for the final region is null.
 *
 * <p>Locking at the HRegion level serves only one purpose: preventing the
 * region from being closed (and consequently split) while other operations
 * are ongoing. Each row level operation obtains both a row lock and a region
 * read lock for the duration of the operation. While a scanner is being
 * constructed, getScanner holds a read lock. If the scanner is successfully
 * constructed, it holds a read lock until it is closed. A close takes out a
 * write lock and consequently will block for ongoing operations and will block
 * new operations from starting while the close is in progress.
 * 
 * <p>An HRegion is defined by its table and its key extent.
 * 
 * <p>It consists of at least one Store.  The number of Stores should be
 * configurable, so that data which is accessed together is stored in the same
 * Store.  Right now, we approximate that by building a single Store for 
 * each column family.  (This config info will be communicated via the 
 * tabledesc.)
 * 
 * <p>The HTableDescriptor contains metainfo about the HRegion's table.
 * regionName is a unique identifier for this HRegion. (startKey, endKey]
 * defines the keyspace for this HRegion.
 */
public class HRegion implements HConstants, HeapSize { // , Writable{
  static final Log LOG = LogFactory.getLog(HRegion.class);
  static final String SPLITDIR = "splits";
  static final String MERGEDIR = "merges";
  final AtomicBoolean closed = new AtomicBoolean(false);
  /* Closing can take some time; use the closing flag if there is stuff we don't 
   * want to do while in closing state; e.g. like offer this region up to the 
   * master as a region to close if the carrying regionserver is overloaded.
   * Once set, it is never cleared.
   */
  final AtomicBoolean closing = new AtomicBoolean(false);

  //////////////////////////////////////////////////////////////////////////////
  // Members
  //////////////////////////////////////////////////////////////////////////////

  private final Set<byte[]> lockedRows =
    new TreeSet<byte[]>(Bytes.BYTES_COMPARATOR);
  private final Map<Integer, byte []> lockIds =
    new HashMap<Integer, byte []>();
  private int lockIdGenerator = 1;
  static private Random rand = new Random();

  protected final Map<byte [], Store> stores =
    new ConcurrentSkipListMap<byte [], Store>(Bytes.BYTES_RAWCOMPARATOR);
  
  //These variable are just used for getting data out of the region, to test on
  //client side
  // private int numStores = 0;
  // private int [] storeSize = null;
  // private byte [] name = null;
  
  final AtomicLong memstoreSize = new AtomicLong(0);

  // This is the table subdirectory.
  final Path basedir;
  final HLog log;
  final FileSystem fs;
  final HBaseConfiguration conf;
  final HRegionInfo regionInfo;
  final Path regiondir;
  private final Path regionCompactionDir;
  KeyValue.KVComparator comparator;

  /*
   * Set this when scheduling compaction if want the next compaction to be a
   * major compaction.  Cleared each time through compaction code.
   */
  private volatile boolean forceMajorCompaction = false;

  /*
   * Data structure of write state flags used coordinating flushes,
   * compactions and closes.
   */
  static class WriteState {
    // Set while a memstore flush is happening.
    volatile boolean flushing = false;
    // Set when a flush has been requested.
    volatile boolean flushRequested = false;
    // Set while a compaction is running.
    volatile boolean compacting = false;
    // Gets set in close. If set, cannot compact or flush again.
    volatile boolean writesEnabled = true;
    // Set if region is read-only
    volatile boolean readOnly = false;

    /**
     * Set flags that make this region read-only.
     *
     * @param onOff flip value for region r/o setting
     */
    synchronized void setReadOnly(final boolean onOff) {
      this.writesEnabled = !onOff;
      this.readOnly = onOff;
    }
    
    boolean isReadOnly() {
      return this.readOnly;
    }

    boolean isFlushRequested() {
      return this.flushRequested;
    }
  }

  private final WriteState writestate = new WriteState();

  final long memstoreFlushSize;
  private volatile long lastFlushTime;
  final FlushRequester flushListener;
  private final long blockingMemStoreSize;
  final long threadWakeFrequency;
  // Used to guard splits and closes
  private final ReentrantReadWriteLock splitsAndClosesLock =
    new ReentrantReadWriteLock();
  private final ReentrantReadWriteLock newScannerLock = 
    new ReentrantReadWriteLock();

  // Stop updates lock
  private final ReentrantReadWriteLock updatesLock =
    new ReentrantReadWriteLock();
  private final Object splitLock = new Object();
  private long minSequenceId;
  private boolean splitRequest;

<<<<<<< HEAD
  private final ReadWriteConsistencyControl rwcc =
      new ReadWriteConsistencyControl();

=======

  protected final ReadWriteConsistencyControl rwcc =
      new ReadWriteConsistencyControl();

  ReadWriteConsistencyControl getRWCC() {
    return rwcc;
  }

>>>>>>> b9e41678
  /**
   * Name of the region info file that resides just under the region directory.
   */
  public final static String REGIONINFO_FILE = ".regioninfo";

  /**
   * REGIONINFO_FILE as byte array.
   */
  @SuppressWarnings({"UnusedDeclaration"})
  public final static byte [] REGIONINFO_FILE_BYTES =
    Bytes.toBytes(REGIONINFO_FILE);

  /**
   * Should only be used for testing purposes
   */
  public HRegion(){
    this.basedir = null;
    this.blockingMemStoreSize = 0L;
    this.conf = null;
    this.flushListener = null;
    this.fs = null;
    this.memstoreFlushSize = 0L;
    this.log = null;
    this.regionCompactionDir = null;
    this.regiondir = null;
    this.regionInfo = null;
    this.threadWakeFrequency = 0L;
  }
  
  /**
   * HRegion constructor.  This constructor should only be used for testing and
   * extensions.  Instances of HRegion should be instantiated with the
   * {@link org.apache.hadoop.hbase.regionserver.HRegion#newHRegion( org.apache.hadoop.fs.Path, HLog, org.apache.hadoop.fs.FileSystem, org.apache.hadoop.hbase.HBaseConfiguration, org.apache.hadoop.hbase.HRegionInfo, FlushRequester)} method.
   *
   * @param basedir qualified path of directory where region should be located,
   * usually the table directory.
   * @param log The HLog is the outbound log for any updates to the HRegion
   * (There's a single HLog for all the HRegions on a single HRegionServer.)
   * The log file is a logfile from the previous execution that's
   * custom-computed for this HRegion. The HRegionServer computes and sorts the
   * appropriate log info for this HRegion. If there is a previous log file
   * (implying that the HRegion has been written-to before), then read it from
   * the supplied path.
   * @param fs is the filesystem.  
   * @param conf is global configuration settings.
   * @param regionInfo - HRegionInfo that describes the region
   * is new), then read them from the supplied path.
   * @param flushListener an object that implements CacheFlushListener or null
   * making progress to master -- otherwise master might think region deploy
   * failed.  Can be null.
   *
   * @see org.apache.hadoop.hbase.regionserver.HRegion#newHRegion(org.apache.hadoop.fs.Path, HLog, org.apache.hadoop.fs.FileSystem, org.apache.hadoop.hbase.HBaseConfiguration, org.apache.hadoop.hbase.HRegionInfo, FlushRequester)
   */
  public HRegion(Path basedir, HLog log, FileSystem fs, HBaseConfiguration conf,
      HRegionInfo regionInfo, FlushRequester flushListener) {
    this.basedir = basedir;
    this.comparator = regionInfo.getComparator();
    this.log = log;
    this.fs = fs;
    this.conf = conf;
    this.regionInfo = regionInfo;
    this.flushListener = flushListener;
    this.threadWakeFrequency = conf.getLong(THREAD_WAKE_FREQUENCY, 10 * 1000);
    String encodedNameStr = Integer.toString(this.regionInfo.getEncodedName());
    this.regiondir = new Path(basedir, encodedNameStr);
    if (LOG.isDebugEnabled()) {
      // Write out region name as string and its encoded name.
      LOG.debug("Creating region " + this + ", encoded=" +
        this.regionInfo.getEncodedName());
    }
    this.regionCompactionDir =
      new Path(getCompactionDir(basedir), encodedNameStr);
    long flushSize = regionInfo.getTableDesc().getMemStoreFlushSize();
    if (flushSize == HTableDescriptor.DEFAULT_MEMSTORE_FLUSH_SIZE) {
      flushSize = conf.getLong("hbase.hregion.memstore.flush.size",
                      HTableDescriptor.DEFAULT_MEMSTORE_FLUSH_SIZE);
    }
    this.memstoreFlushSize = flushSize;
    this.blockingMemStoreSize = this.memstoreFlushSize *
      conf.getLong("hbase.hregion.memstore.block.multiplier", 2);
  }

  /**
   * Initialize this region and get it ready to roll.
   * Called after construction.
   * 
   * @param initialFiles path
   * @param reporter progressable
   * @throws IOException e
   */
  public void initialize(Path initialFiles, final Progressable reporter)
  throws IOException {
    Path oldLogFile = new Path(regiondir, HREGION_OLDLOGFILE_NAME);

    moveInitialFilesIntoPlace(this.fs, initialFiles, this.regiondir);

    // Write HRI to a file in case we need to recover .META.
    checkRegioninfoOnFilesystem();

    // Load in all the HStores.
    long maxSeqId = -1;
    long minSeqIdToRecover = Integer.MAX_VALUE;
    
    for (HColumnDescriptor c : this.regionInfo.getTableDesc().getFamilies()) {
      Store store = instantiateHStore(this.basedir, c, oldLogFile, reporter);
      this.stores.put(c.getName(), store);
      long storeSeqId = store.getMaxSequenceId();
      if (storeSeqId > maxSeqId) {
        maxSeqId = storeSeqId;
      }
      
      long storeSeqIdBeforeRecovery = store.getMaxSeqIdBeforeLogRecovery();
      if (storeSeqIdBeforeRecovery < minSeqIdToRecover) {
        minSeqIdToRecover = storeSeqIdBeforeRecovery;
      }
    }

    // Play log if one.  Delete when done.
    doReconstructionLog(oldLogFile, minSeqIdToRecover, maxSeqId, reporter);
    if (fs.exists(oldLogFile)) {
      if (LOG.isDebugEnabled()) {
        LOG.debug("Deleting old log file: " + oldLogFile);
      }
      fs.delete(oldLogFile, false);
    }
    
    // Add one to the current maximum sequence id so new edits are beyond.
    this.minSequenceId = maxSeqId + 1;

    // Get rid of any splits or merges that were lost in-progress.  Clean out
    // these directories here on open.  We may be opening a region that was
    // being split but we crashed in the middle of it all.
    FSUtils.deleteDirectory(this.fs, new Path(regiondir, SPLITDIR));
    FSUtils.deleteDirectory(this.fs, new Path(regiondir, MERGEDIR));

    // See if region is meant to run read-only.
    if (this.regionInfo.getTableDesc().isReadOnly()) {
      this.writestate.setReadOnly(true);
    }

    // HRegion is ready to go!
    this.writestate.compacting = false;
    this.lastFlushTime = System.currentTimeMillis();
    LOG.info("region " + this + "/" + this.regionInfo.getEncodedName() +
      " available; sequence id is " + this.minSequenceId);
  }

  /*
   * Move any passed HStore files into place (if any).  Used to pick up split
   * files and any merges from splits and merges dirs.
   * @param initialFiles
   * @throws IOException
   */
  private static void moveInitialFilesIntoPlace(final FileSystem fs,
    final Path initialFiles, final Path regiondir)
  throws IOException {
    if (initialFiles != null && fs.exists(initialFiles)) {
      fs.rename(initialFiles, regiondir);
    }
  }

  /**
   * @return True if this region has references.
   */
  boolean hasReferences() {
    for (Map.Entry<byte [], Store> e: this.stores.entrySet()) {
      for (Map.Entry<Long, StoreFile> ee:
          e.getValue().getStorefiles().entrySet()) {
        // Found a reference, return.
        if (ee.getValue().isReference()) return true;
      }
    }
    return false;
  }

  /*
   * Write out an info file under the region directory.  Useful recovering
   * mangled regions.
   * @throws IOException
   */
  private void checkRegioninfoOnFilesystem() throws IOException {
    // Name of this file has two leading and trailing underscores so it doesn't
    // clash w/ a store/family name.  There is possibility, but assumption is
    // that its slim (don't want to use control character in filename because
    // 
    Path regioninfo = new Path(this.regiondir, REGIONINFO_FILE);
    if (this.fs.exists(regioninfo) &&
        this.fs.getFileStatus(regioninfo).getLen() > 0) {
      return;
    }
    FSDataOutputStream out = this.fs.create(regioninfo, true);
    try {
      this.regionInfo.write(out);
      out.write('\n');
      out.write('\n');
      out.write(Bytes.toBytes(this.regionInfo.toString()));
    } finally {
      out.close();
    }
  }

  /**
   * @return Updates to this region need to have a sequence id that is >= to
   * the this number.
   */
  long getMinSequenceId() {
    return this.minSequenceId;
  }
  
  /** @return a HRegionInfo object for this region */
  public HRegionInfo getRegionInfo() {
    return this.regionInfo;
  }

  /** @return true if region is closed */
  public boolean isClosed() {
    return this.closed.get();
  }
  
  /**
   * @return True if closing process has started.
   */
  public boolean isClosing() {
    return this.closing.get();
  }

   public ReadWriteConsistencyControl getRWCC() {
     return rwcc;
   }
   
  /**
   * Close down this HRegion.  Flush the cache, shut down each HStore, don't 
   * service any more calls.
   *
   * <p>This method could take some time to execute, so don't call it from a 
   * time-sensitive thread.
   * 
   * @return Vector of all the storage files that the HRegion's component 
   * HStores make use of.  It's a list of all HStoreFile objects. Returns empty
   * vector if already closed and null if judged that it should not close.
   * 
   * @throws IOException e
   */
  public List<StoreFile> close() throws IOException {
    return close(false);
  }

  /**
   * Close down this HRegion.  Flush the cache unless abort parameter is true,
   * Shut down each HStore, don't service any more calls.
   *
   * This method could take some time to execute, so don't call it from a 
   * time-sensitive thread.
   * 
   * @param abort true if server is aborting (only during testing)
   * @return Vector of all the storage files that the HRegion's component 
   * HStores make use of.  It's a list of HStoreFile objects.  Can be null if
   * we are not to close at this time or we are already closed.
   * 
   * @throws IOException e
   */
  public List<StoreFile> close(final boolean abort) throws IOException {
    if (isClosed()) {
      LOG.warn("region " + this + " already closed");
      return null;
    }
    synchronized (splitLock) {
      boolean wasFlushing = false;
      synchronized (writestate) {
        // Disable compacting and flushing by background threads for this
        // region.
        writestate.writesEnabled = false;
        wasFlushing = writestate.flushing;
        LOG.debug("Closing " + this + ": disabling compactions & flushes");
        while (writestate.compacting || writestate.flushing) {
          LOG.debug("waiting for" +
              (writestate.compacting ? " compaction" : "") +
              (writestate.flushing ?
                  (writestate.compacting ? "," : "") + " cache flush" :
                    "") + " to complete for region " + this);
          try {
            writestate.wait();
          } catch (InterruptedException iex) {
            // continue
          }
        }
      }
      // If we were not just flushing, is it worth doing a preflush...one
      // that will clear out of the bulk of the memstore before we put up
      // the close flag?
      if (!abort && !wasFlushing && worthPreFlushing()) {
        LOG.info("Running close preflush of " + this.getRegionNameAsString());
        internalFlushcache();
      }
      newScannerLock.writeLock().lock();
      this.closing.set(true);
      try {
        splitsAndClosesLock.writeLock().lock();
        LOG.debug("Updates disabled for region, no outstanding scanners on " +
          this);
        try {
          // Write lock means no more row locks can be given out.  Wait on
          // outstanding row locks to come in before we close so we do not drop
          // outstanding updates.
          waitOnRowLocks();
          LOG.debug("No more row locks outstanding on region " + this);
  
          // Don't flush the cache if we are aborting
          if (!abort) {
            internalFlushcache();
          }
  
          List<StoreFile> result = new ArrayList<StoreFile>();
          for (Store store: stores.values()) {
            result.addAll(store.close());
          }
          this.closed.set(true);
          LOG.info("Closed " + this);
          return result;
        } finally {
          splitsAndClosesLock.writeLock().unlock();
        }
      } finally {
        newScannerLock.writeLock().unlock();
      }
    }
  }

   /**
    * @return True if its worth doing a flush before we put up the close flag.
    */
  private boolean worthPreFlushing() {
    return this.memstoreSize.get() >
      this.conf.getLong("hbase.hregion.preclose.flush.size", 1024 * 1024 * 5);
  }

  //////////////////////////////////////////////////////////////////////////////
  // HRegion accessors
  //////////////////////////////////////////////////////////////////////////////

  /** @return start key for region */
  public byte [] getStartKey() {
    return this.regionInfo.getStartKey();
  }

  /** @return end key for region */
  public byte [] getEndKey() {
    return this.regionInfo.getEndKey();
  }

  /** @return region id */
  @SuppressWarnings({"UnusedDeclaration"})
  public long getRegionId() {
    return this.regionInfo.getRegionId();
  }

  /** @return region name */
  public byte [] getRegionName() {
    return this.regionInfo.getRegionName();
  }

  /** @return region name as string for logging */
  public String getRegionNameAsString() {
    return this.regionInfo.getRegionNameAsString();
  }

  /** @return HTableDescriptor for this region */
  public HTableDescriptor getTableDesc() {
    return this.regionInfo.getTableDesc();
  }

  /** @return HLog in use for this region */
  public HLog getLog() {
    return this.log;
  }

  /** @return Configuration object */
  public HBaseConfiguration getConf() {
    return this.conf;
  }

  /** @return region directory Path */
  public Path getRegionDir() {
    return this.regiondir;
  }

  /** @return FileSystem being used by this region */
  public FileSystem getFilesystem() {
    return this.fs;
  }

  /** @return the last time the region was flushed */
  @SuppressWarnings({"UnusedDeclaration"})
  public long getLastFlushTime() {
    return this.lastFlushTime;
  }
  
  //////////////////////////////////////////////////////////////////////////////
  // HRegion maintenance.  
  //
  // These methods are meant to be called periodically by the HRegionServer for 
  // upkeep.
  //////////////////////////////////////////////////////////////////////////////

  /** @return returns size of largest HStore. */
  public long getLargestHStoreSize() {
    long size = 0;
    for (Store h: stores.values()) {
      long storeSize = h.getSize();
      if (storeSize > size) {
        size = storeSize;
      }
    }
    return size;
  }

  /*
   * Split the HRegion to create two brand-new ones.  This also closes
   * current HRegion.  Split should be fast since we don't rewrite store files
   * but instead create new 'reference' store files that read off the top and
   * bottom ranges of parent store files.
   * @param splitRow row on which to split region
   * @return two brand-new HRegions or null if a split is not needed
   * @throws IOException
   */
  HRegion [] splitRegion(final byte [] splitRow) throws IOException {
    prepareToSplit();
    synchronized (splitLock) {
      if (closed.get()) {
        return null;
      }
      // Add start/end key checking: hbase-428.
      byte [] startKey = this.regionInfo.getStartKey();
      byte [] endKey = this.regionInfo.getEndKey();
      if (this.comparator.matchingRows(startKey, 0, startKey.length,
          splitRow, 0, splitRow.length)) {
        LOG.debug("Startkey and midkey are same, not splitting");
        return null;
      }
      if (this.comparator.matchingRows(splitRow, 0, splitRow.length,
          endKey, 0, endKey.length)) {
        LOG.debug("Endkey and midkey are same, not splitting");
        return null;
      }
      LOG.info("Starting split of region " + this);
      Path splits = new Path(this.regiondir, SPLITDIR);
      if(!this.fs.exists(splits)) {
        this.fs.mkdirs(splits);
      }
      // Calculate regionid to use.  Can't be less than that of parent else
      // it'll insert into wrong location over in .META. table: HBASE-710.
      long rid = System.currentTimeMillis();
      if (rid < this.regionInfo.getRegionId()) {
        LOG.warn("Clock skew; parent regions id is " +
          this.regionInfo.getRegionId() + " but current time here is " + rid);
        rid = this.regionInfo.getRegionId() + 1;
      }
      HRegionInfo regionAInfo = new HRegionInfo(this.regionInfo.getTableDesc(),
        startKey, splitRow, false, rid);
      Path dirA = getSplitDirForDaughter(splits, regionAInfo);
      HRegionInfo regionBInfo = new HRegionInfo(this.regionInfo.getTableDesc(),
        splitRow, endKey, false, rid);
      Path dirB = getSplitDirForDaughter(splits, regionBInfo);

      // Now close the HRegion.  Close returns all store files or null if not
      // supposed to close (? What to do in this case? Implement abort of close?)
      // Close also does wait on outstanding rows and calls a flush just-in-case.
      List<StoreFile> hstoreFilesToSplit = close(false);
      if (hstoreFilesToSplit == null) {
        LOG.warn("Close came back null (Implement abort of close?)");
        throw new RuntimeException("close returned empty vector of HStoreFiles");
      }

      // Split each store file.
      for(StoreFile h: hstoreFilesToSplit) {
        StoreFile.split(fs,
          Store.getStoreHomedir(splits, regionAInfo.getEncodedName(),
            h.getFamily()),
          h, splitRow, Range.bottom);
        StoreFile.split(fs,
          Store.getStoreHomedir(splits, regionBInfo.getEncodedName(),
            h.getFamily()),
          h, splitRow, Range.top);
      }

      // Create a region instance and then move the splits into place under
      // regionA and regionB.
      HRegion regionA =
        HRegion.newHRegion(basedir, log, fs, conf, regionAInfo, null);
      moveInitialFilesIntoPlace(this.fs, dirA, regionA.getRegionDir());
      HRegion regionB =
        HRegion.newHRegion(basedir, log, fs, conf, regionBInfo, null);
      moveInitialFilesIntoPlace(this.fs, dirB, regionB.getRegionDir());

      return new HRegion [] {regionA, regionB};
    }
  }

  /*
   * Get the daughter directories in the splits dir.  The splits dir is under
   * the parent regions' directory.
   * @param splits
   * @param hri
   * @return Path to split dir.
   * @throws IOException
   */
  private Path getSplitDirForDaughter(final Path splits, final HRegionInfo hri)
  throws IOException {
    Path d =
      new Path(splits, Integer.toString(hri.getEncodedName()));
    if (fs.exists(d)) {
      // This should never happen; the splits dir will be newly made when we
      // come in here.  Even if we crashed midway through a split, the reopen
      // of the parent region clears out the dir in its initialize method.
      throw new IOException("Cannot split; target file collision at " + d);
    }
    return d;
  }

  protected void prepareToSplit() {
    // nothing
  }
  
  /*
   * @param dir
   * @return compaction directory for the passed in <code>dir</code>
   */
  static Path getCompactionDir(final Path dir) {
   return new Path(dir, HREGION_COMPACTIONDIR_NAME);
  }

  /*
   * Do preparation for pending compaction.
   * Clean out any vestiges of previous failed compactions.
   * @throws IOException
   */
  private void doRegionCompactionPrep() throws IOException {
    doRegionCompactionCleanup();
  }
  
  /*
   * Removes the compaction directory for this Store.
   * @throws IOException
   */
  private void doRegionCompactionCleanup() throws IOException {
    FSUtils.deleteDirectory(this.fs, this.regionCompactionDir);
  }

  void setForceMajorCompaction(final boolean b) {
    this.forceMajorCompaction = b;
  }

  boolean getForceMajorCompaction() {
    return this.forceMajorCompaction;
  }

  /**
   * Called by compaction thread and after region is opened to compact the
   * HStores if necessary.
   *
   * <p>This operation could block for a long time, so don't call it from a 
   * time-sensitive thread.
   *
   * Note that no locking is necessary at this level because compaction only
   * conflicts with a region split, and that cannot happen because the region
   * server does them sequentially and not in parallel.
   * 
   * @return mid key if split is needed
   * @throws IOException e
   */
  public byte [] compactStores() throws IOException {
    boolean majorCompaction = this.forceMajorCompaction;
    this.forceMajorCompaction = false;
    return compactStores(majorCompaction);
  }

  /*
   * Called by compaction thread and after region is opened to compact the
   * HStores if necessary.
   *
   * <p>This operation could block for a long time, so don't call it from a 
   * time-sensitive thread.
   *
   * Note that no locking is necessary at this level because compaction only
   * conflicts with a region split, and that cannot happen because the region
   * server does them sequentially and not in parallel.
   * 
   * @param majorCompaction True to force a major compaction regardless of thresholds
   * @return split row if split is needed
   * @throws IOException e
   */
  byte [] compactStores(final boolean majorCompaction)
  throws IOException {
    if (this.closing.get() || this.closed.get()) {
      LOG.debug("Skipping compaction on " + this + " because closing/closed");
      return null;
    }
    splitsAndClosesLock.readLock().lock();
    try {
      byte [] splitRow = null;
      if (this.closed.get()) {
        return splitRow;
      }
      try {
        synchronized (writestate) {
          if (!writestate.compacting && writestate.writesEnabled) {
            writestate.compacting = true;
          } else {
            LOG.info("NOT compacting region " + this +
                ": compacting=" + writestate.compacting + ", writesEnabled=" +
                writestate.writesEnabled);
              return splitRow;
          }
        }
        LOG.info("Starting" + (majorCompaction? " major " : " ") + 
            "compaction on region " + this);
        long startTime = System.currentTimeMillis();
        doRegionCompactionPrep();
        long maxSize = -1;
        for (Store store: stores.values()) {
          final Store.StoreSize ss = store.compact(majorCompaction);
          if (ss != null && ss.getSize() > maxSize) {
            maxSize = ss.getSize();
            splitRow = ss.getSplitRow();
          }
        }
        doRegionCompactionCleanup();
        String timeTaken = StringUtils.formatTimeDiff(System.currentTimeMillis(), 
            startTime);
        LOG.info("compaction completed on region " + this + " in " + timeTaken);
      } finally {
        synchronized (writestate) {
          writestate.compacting = false;
          writestate.notifyAll();
        }
      }
      return splitRow;
    } finally {
      splitsAndClosesLock.readLock().unlock();
    }
  }

  /**
   * Flush the cache.
   * 
   * When this method is called the cache will be flushed unless:
   * <ol>
   *   <li>the cache is empty</li>
   *   <li>the region is closed.</li>
   *   <li>a flush is already in progress</li>
   *   <li>writes are disabled</li>
   * </ol>
   *
   * <p>This method may block for some time, so it should not be called from a 
   * time-sensitive thread.
   * 
   * @return true if cache was flushed
   * 
   * @throws IOException general io exceptions
   * @throws DroppedSnapshotException Thrown when replay of hlog is required
   * because a Snapshot was not properly persisted.
   */
  public boolean flushcache() throws IOException {
    if (this.closed.get()) {
      return false;
    }
    synchronized (writestate) {
      if (!writestate.flushing && writestate.writesEnabled) {
        this.writestate.flushing = true;
      } else {
        if(LOG.isDebugEnabled()) {
          LOG.debug("NOT flushing memstore for region " + this +
            ", flushing=" +
              writestate.flushing + ", writesEnabled=" +
              writestate.writesEnabled);
        }
        return false;  
      }
    }
    try {
      // Prevent splits and closes
      splitsAndClosesLock.readLock().lock();
      try {
        return internalFlushcache();
      } finally {
        splitsAndClosesLock.readLock().unlock();
      }
    } finally {
      synchronized (writestate) {
        writestate.flushing = false;
        this.writestate.flushRequested = false;
        writestate.notifyAll();
      }
    }
  }

  /**
   * Flushing the cache is a little tricky. We have a lot of updates in the
   * memstore, all of which have also been written to the log. We need to
   * write those updates in the memstore out to disk, while being able to
   * process reads/writes as much as possible during the flush operation. Also,
   * the log has to state clearly the point in time at which the memstore was
   * flushed. (That way, during recovery, we know when we can rely on the
   * on-disk flushed structures and when we have to recover the memstore from
   * the log.)
   * 
   * <p>So, we have a three-step process:
   * 
   * <ul><li>A. Flush the memstore to the on-disk stores, noting the current
   * sequence ID for the log.<li>
   * 
   * <li>B. Write a FLUSHCACHE-COMPLETE message to the log, using the sequence
   * ID that was current at the time of memstore-flush.</li>
   * 
   * <li>C. Get rid of the memstore structures that are now redundant, as
   * they've been flushed to the on-disk HStores.</li>
   * </ul>
   * <p>This method is protected, but can be accessed via several public
   * routes.
   * 
   * <p> This method may block for some time.
   * 
   * @return true if the region needs compacting
   * 
   * @throws IOException general io exceptions
   * @throws DroppedSnapshotException Thrown when replay of hlog is required
   * because a Snapshot was not properly persisted.
   */
  protected boolean internalFlushcache() throws IOException {
    final long startTime = System.currentTimeMillis();
    // Clear flush flag.
    // Record latest flush time
    this.lastFlushTime = startTime;
    // If nothing to flush, return and avoid logging start/stop flush.
    if (this.memstoreSize.get() <= 0) {
      return false;
    }
    if (LOG.isDebugEnabled()) {
      LOG.debug("Started memstore flush for region " + this +
        ". Current region memstore size " +
          StringUtils.humanReadableInt(this.memstoreSize.get()));
    }

    // Stop updates while we snapshot the memstore of all stores. We only have
    // to do this for a moment.  Its quick.  The subsequent sequence id that
    // goes into the HLog after we've flushed all these snapshots also goes
    // into the info file that sits beside the flushed files.
    // We also set the memstore size to zero here before we allow updates
    // again so its value will represent the size of the updates received
    // during the flush
    long sequenceId = -1L;
    long completeSequenceId = -1L;

    // we have to take a write lock during snapshot, or else a write could
    // end up in both snapshot and memstore (makes it difficult to do atomic
    // rows then)
    this.updatesLock.writeLock().lock();
    final long currentMemStoreSize = this.memstoreSize.get();
    List<StoreFlusher> storeFlushers = new ArrayList<StoreFlusher>(stores.size());
    try {
      sequenceId = log.startCacheFlush();
      completeSequenceId = this.getCompleteCacheFlushSequenceId(sequenceId);

      for (Store s : stores.values()) {
        storeFlushers.add(s.getStoreFlusher(completeSequenceId));
      }

      // This thread is going to cause a whole bunch of scanners to reseek.
      // They are depending
      // on a thread-local to know where to read from.
      // The reason why we set it up high is so that each HRegionScanner only
      // has a single read point for all its sub-StoreScanners.
      ReadWriteConsistencyControl.resetThreadReadPoint(rwcc);

      // prepare flush (take a snapshot)
      for (StoreFlusher flusher: storeFlushers) {
         flusher.prepare();
      }
    } finally {
      this.updatesLock.writeLock().unlock();
    }

    LOG.debug("Finished snapshotting, commencing flushing stores");

    // Any failure from here on out will be catastrophic requiring server
    // restart so hlog content can be replayed and put back into the memstore.
    // Otherwise, the snapshot content while backed up in the hlog, it will not
    // be part of the current running servers state.
    boolean compactionRequested = false;
    try {
      // A.  Flush memstore to all the HStores.
      // Keep running vector of all store files that includes both old and the
      // just-made new flush store file.
      for (StoreFlusher flusher : storeFlushers) {
        flusher.flushCache();
      }

      Callable<Void> atomicWork = internalPreFlushcacheCommit();
<<<<<<< HEAD

      LOG.debug("Caches flushed, doing commit now (which includes update scanners)");
=======
>>>>>>> b9e41678

      LOG.debug("Caches flushed, doing commit now (which includes update scanners)");
      /**
       * Switch between memstore(snapshot) and the new store file
       */
      if (atomicWork != null) {
<<<<<<< HEAD
        LOG.debug("internalPreFlushcacheCommit gives us work to do, acquiring newScannerLock");
        newScannerLock.writeLock().lock();
      }

=======
        LOG.debug("internalPreFlushcacheCommit gives us work to do, acquiring new scanner lock");
        newScannerLock.writeLock().lock();
      }
>>>>>>> b9e41678
      try {
        // update this again to make sure we are 'fresh'
        ReadWriteConsistencyControl.resetThreadReadPoint(rwcc);

<<<<<<< HEAD
        if (atomicWork != null) {
          atomicWork.call();
        }

        // Switch snapshot (in memstore) -> new hfile (thus causing
        // all the store scanners to reset/reseek).
=======
        if (atomicWork != null)
          atomicWork.call();

        // now switch things out
>>>>>>> b9e41678
        for (StoreFlusher flusher : storeFlushers) {
          boolean needsCompaction = flusher.commit();
          if (needsCompaction) {
            compactionRequested = true;
          }
        }
      } finally {
        if (atomicWork != null) {
          newScannerLock.writeLock().unlock();
        }
      }

      storeFlushers.clear();
      // Set down the memstore size by amount of flush.
      this.memstoreSize.addAndGet(-currentMemStoreSize);
    } catch (Throwable t) {
      // An exception here means that the snapshot was not persisted.
      // The hlog needs to be replayed so its content is restored to memstore.
      // Currently, only a server restart will do this.
      // We used to only catch IOEs but its possible that we'd get other
      // exceptions -- e.g. HBASE-659 was about an NPE -- so now we catch
      // all and sundry.
      this.log.abortCacheFlush();
      DroppedSnapshotException dse = new DroppedSnapshotException("region: " +
          Bytes.toStringBinary(getRegionName()));
      dse.initCause(t);
      throw dse;
    }

    // If we get to here, the HStores have been written. If we get an
    // error in completeCacheFlush it will release the lock it is holding

    // B.  Write a FLUSHCACHE-COMPLETE message to the log.
    //     This tells future readers that the HStores were emitted correctly,
    //     and that all updates to the log for this regionName that have lower 
    //     log-sequence-ids can be safely ignored.
    this.log.completeCacheFlush(getRegionName(),
        regionInfo.getTableDesc().getName(), completeSequenceId,
        this.getRegionInfo().isMetaRegion());

    // C. Finally notify anyone waiting on memstore to clear:
    // e.g. checkResources().
    synchronized (this) {
      notifyAll();
    }
    
    if (LOG.isDebugEnabled()) {
      long now = System.currentTimeMillis();
      LOG.debug("Finished memstore flush of ~" +
        StringUtils.humanReadableInt(currentMemStoreSize) + " for region " +
        this + " in " + (now - startTime) + "ms, sequence id=" + sequenceId +
        ", compaction requested=" + compactionRequested);
    }
    return compactionRequested;
  }


   /**
    * A hook for sub classed wishing to perform operations prior to the cache
    * flush commit stage.
    *
    * If a subclass wishes that an atomic update of their work and the
    * flush commit stage happens, they should return a callable. The new scanner
    * lock will be acquired and released.
<<<<<<< HEAD

=======
    *
>>>>>>> b9e41678
    * @throws java.io.IOException allow children to throw exception
    */
   protected Callable<Void> internalPreFlushcacheCommit() throws IOException {
     return null;
   }

   /**
   * Get the sequence number to be associated with this cache flush. Used by
   * TransactionalRegion to not complete pending transactions.
   * 
   * 
   * @param currentSequenceId
   * @return sequence id to complete the cache flush with
   */ 
  protected long getCompleteCacheFlushSequenceId(long currentSequenceId) {
    return currentSequenceId;
  }
  
  //////////////////////////////////////////////////////////////////////////////
  // get() methods for client use.
  //////////////////////////////////////////////////////////////////////////////
  /**
   * Return all the data for the row that matches <i>row</i> exactly, 
   * or the one that immediately preceeds it, at or immediately before 
   * <i>ts</i>.
   * 
   * @param row row key
   * @return map of values
   * @throws IOException
   */
  Result getClosestRowBefore(final byte [] row)
  throws IOException{
    return getClosestRowBefore(row, HConstants.CATALOG_FAMILY);
  }

  /**
   * Return all the data for the row that matches <i>row</i> exactly, 
   * or the one that immediately preceeds it, at or immediately before 
   * <i>ts</i>.
   * 
   * @param row row key
   * @param family column family to find on
   * @return map of values
   * @throws IOException read exceptions
   */
  public Result getClosestRowBefore(final byte [] row, final byte [] family)
  throws IOException {
    // look across all the HStores for this region and determine what the
    // closest key is across all column families, since the data may be sparse
    KeyValue key = null;
    checkRow(row);
    splitsAndClosesLock.readLock().lock();
    try {
      Store store = getStore(family);
      KeyValue kv = new KeyValue(row, HConstants.LATEST_TIMESTAMP);
      // get the closest key. (HStore.getRowKeyAtOrBefore can return null)
      key = store.getRowKeyAtOrBefore(kv);
      if (key == null) {
        return null;
      }
      Get get = new Get(key.getRow());
      get.addFamily(family);
      return get(get, null);
    } finally {
      splitsAndClosesLock.readLock().unlock();
    }
  }

  /**
   * Return an iterator that scans over the HRegion, returning the indicated 
   * columns and rows specified by the {@link Scan}.
   * <p>
   * This Iterator must be closed by the caller.
   *
   * @param scan configured {@link Scan}
   * @return InternalScanner
   * @throws IOException read exceptions
   */
  public InternalScanner getScanner(Scan scan)
  throws IOException {
   return getScanner(scan, null);
  }

  protected InternalScanner getScanner(Scan scan, List<KeyValueScanner> additionalScanners) throws IOException {
    newScannerLock.readLock().lock();
    try {
      if (this.closed.get()) {
        throw new IOException("Region " + this + " closed");
      }
      // Verify families are all valid
      if(scan.hasFamilies()) {
        for(byte [] family : scan.getFamilyMap().keySet()) {
          checkFamily(family);
        }
      } else { // Adding all families to scanner
        for(byte[] family: regionInfo.getTableDesc().getFamiliesKeys()){
          scan.addFamily(family);
        }
      }
      return instantiateInternalScanner(scan, additionalScanners);

    } finally {
      newScannerLock.readLock().unlock();
    }
  }

  protected InternalScanner instantiateInternalScanner(Scan scan, List<KeyValueScanner> additionalScanners) throws IOException {
    return new RegionScanner(scan, additionalScanners);
  }

  //////////////////////////////////////////////////////////////////////////////
  // set() methods for client use.
  //////////////////////////////////////////////////////////////////////////////
  /**
   * @param delete delete object
   * @param lockid existing lock id, or null for grab a lock
   * @param writeToWAL append to the write ahead lock or not
   * @throws IOException read exceptions
   */
  public void delete(Delete delete, Integer lockid, boolean writeToWAL)
  throws IOException {
    checkReadOnly();
    checkResources();
    Integer lid = null;
<<<<<<< HEAD
=======

>>>>>>> b9e41678
    splitsAndClosesLock.readLock().lock();
    try {
      byte [] row = delete.getRow();
      // If we did not pass an existing row lock, obtain a new one
      lid = getLock(lockid, row);

      // Check to see if this is a deleteRow insert
<<<<<<< HEAD
      if(delete.getFamilyMap().isEmpty()){
        for(byte [] family : regionInfo.getTableDesc().getFamiliesKeys()){
=======
      if (delete.getFamilyMap().isEmpty()) {
        for (byte [] family : regionInfo.getTableDesc().getFamiliesKeys()) {
>>>>>>> b9e41678
          // Don't eat the timestamp
          delete.deleteFamily(family, delete.getTimeStamp());
        }
      } else {
        for (byte [] family : delete.getFamilyMap().keySet()) {
          if (family == null) {
            throw new NoSuchColumnFamilyException("Empty family is invalid");
          }
          checkFamily(family);
        }
      }

<<<<<<< HEAD
      // All edits for the given row (across all column families) must happen atomically.
      delete(delete.getFamilyMap(), writeToWAL);

=======
      delete(delete.getFamilyMap(), writeToWAL);
>>>>>>> b9e41678
    } finally {
      if (lockid == null) releaseRowLock(lid);
      splitsAndClosesLock.readLock().unlock();
    }
  }

  // simple wrapper for testing
  void delete(byte[] family, List<KeyValue> edits, boolean writeToWAL) throws IOException {
    Map<byte[],List<KeyValue>> familyMap = new TreeMap<byte[],List<KeyValue>>();
    familyMap.put(family, edits);
    delete(familyMap, writeToWAL);
  }
  
  /**
<<<<<<< HEAD
   * @param familyMap map of family to edits for the given family.
=======
   * @param familyMap
>>>>>>> b9e41678
   * @param writeToWAL
   * @throws IOException
   */
  public void delete(Map<byte[], List<KeyValue>> familyMap, boolean writeToWAL)
  throws IOException {
    long now = System.currentTimeMillis();
    byte [] byteNow = Bytes.toBytes(now);
    boolean flush = false;
<<<<<<< HEAD

    updatesLock.readLock().lock();
    ReadWriteConsistencyControl.WriteEntry w = null;
=======
>>>>>>> b9e41678

    ReadWriteConsistencyControl.WriteEntry w = null;
    updatesLock.readLock().lock();
    try {
<<<<<<< HEAD

      for (Map.Entry<byte[], List<KeyValue>> e : familyMap.entrySet()) {

        byte[] family = e.getKey(); 
        List<KeyValue> kvs = e.getValue();
        Map<byte[], Integer> kvCount = new TreeMap<byte[], Integer>(Bytes.BYTES_COMPARATOR);
 
        Store store = getStore(family);
        for (KeyValue kv: kvs) {
          //  Check if time is LATEST, change to time of most recent addition if so
          //  This is expensive.
          if (kv.isLatestTimestamp() && kv.isDeleteType()) {
            byte[] qual = kv.getQualifier();
=======
      if (writeToWAL) {
      for (Map.Entry<byte[], List<KeyValue>> e : familyMap.entrySet()) {
        List<KeyValue> kvs = e.getValue();

          this.log.append(regionInfo.getRegionName(),
              regionInfo.getTableDesc().getName(), kvs,
              (regionInfo.isMetaRegion() || regionInfo.isRootRegion()), now);
        }
      }


      w = rwcc.beginMemstoreInsert();
      long size = 0;
      for (Map.Entry<byte[], List<KeyValue>> e: familyMap.entrySet()) {
        byte [] family = e.getKey();
        List<KeyValue> kvs = e.getValue();

        Store store = getStore(family);
        Map<byte[], Integer> kvCount = new TreeMap<byte[], Integer>(Bytes.BYTES_COMPARATOR);
        for (KeyValue kv: kvs) {
          // Check if time is LATEST, change to time of most recent addition if so
          // This is expensive.
          if (kv.isLatestTimestamp() && kv.isDeleteType()) {
            byte [] qual = kv.getQualifier();
>>>>>>> b9e41678
            if (qual == null) qual = HConstants.EMPTY_BYTE_ARRAY;

            Integer count = kvCount.get(qual);
            if (count == null) {
              kvCount.put(qual, 1);
            } else {
<<<<<<< HEAD
=======
              System.out.println("Deleting more than 1: " + (count+1));
>>>>>>> b9e41678
              kvCount.put(qual, count + 1);
            }
            count = kvCount.get(qual);

            Get get = new Get(kv.getRow());
<<<<<<< HEAD
            get.setMaxVersions(count);
            get.addColumn(family, qual);
=======
            get.addColumn(family, qual);
            get.setMaxVersions(count);
>>>>>>> b9e41678

            List<KeyValue> result = get(get);

            if (result.size() < count) {
<<<<<<< HEAD
=======
              System.out.println("Result.size = " + result.size() +
                  " which is less than count = " + count);
              System.out.println(result);
>>>>>>> b9e41678
              // Nothing to delete
              kv.updateLatestStamp(byteNow);
              continue;
            }
            if (result.size() > count) {
              throw new RuntimeException("Unexpected size: " + result.size());
            }
            KeyValue getkv = result.get(count - 1);
            Bytes.putBytes(kv.getBuffer(), kv.getTimestampOffset(),
                getkv.getBuffer(), getkv.getTimestampOffset(), Bytes.SIZEOF_LONG);
          } else {
            kv.updateLatestStamp(byteNow);
<<<<<<< HEAD
          }
        }
      }

      if (writeToWAL) {
        //
        // write/sync to WAL should happen before we touch memstore.
        //
        // If order is reversed, i.e. we write to memstore first, and
        // for some reason fail to write/sync to commit log, the memstore
        // will contain uncommitted transactions.
        //

        // bunch up all edits across all column families into a
        // single WALEdit.
        WALEdit walEdit = new WALEdit();
        for (Map.Entry<byte[], List<KeyValue>> e : familyMap.entrySet()) {
          List<KeyValue> kvs = e.getValue();
          for (KeyValue kv : kvs) {
            walEdit.add(kv);
          }
        }
        // append the edit to WAL. The append also does the sync.
        if (!walEdit.isEmpty()) {
          this.log.append(regionInfo.getRegionName(),
                          regionInfo.getTableDesc().getName(),
                          walEdit, now,
                          this.getRegionInfo().isMetaRegion());
        }
      }

      // Now make changes to the memstore.

      long size = 0;
      w = rwcc.beginMemstoreInsert();

      for (Map.Entry<byte[], List<KeyValue>> e : familyMap.entrySet()) {

        byte[] family = e.getKey(); 
        List<KeyValue> kvs = e.getValue();
        
        Store store = getStore(family);
        for (KeyValue kv: kvs) {
          kv.setMemstoreTS(w.getWriteNumber());
=======
          }
          kv.setMemstoreTS(w.getWriteNumber());

>>>>>>> b9e41678
          size = this.memstoreSize.addAndGet(store.delete(kv));
        }
      }
      flush = isFlushSize(size);
    } finally {
      if (w != null) rwcc.completeMemstoreInsert(w);

<<<<<<< HEAD
      this.updatesLock.readLock().unlock();
=======
      updatesLock.readLock().unlock();
>>>>>>> b9e41678
    }

    if (flush) {
      // Request a cache flush.  Do it outside update lock.
      requestFlush();
    }
  }
  
  /**
   * @param put
   * @throws IOException
   */
  public void put(Put put) throws IOException {
    this.put(put, null, put.getWriteToWAL());
  }
  
  /**
   * @param put
   * @param writeToWAL
   * @throws IOException
   */
  public void put(Put put, boolean writeToWAL) throws IOException {
    this.put(put, null, writeToWAL);
  }

  /**
   * @param put
   * @param lockid
   * @throws IOException
   */
  public void put(Put put, Integer lockid) throws IOException {
    this.put(put, lockid, put.getWriteToWAL());
  }

  /**
   * @param put
   * @param lockid
   * @param writeToWAL
   * @throws IOException
   */
  public void put(Put put, Integer lockid, boolean writeToWAL)
  throws IOException {
    checkReadOnly();

    // Do a rough check that we have resources to accept a write.  The check is
    // 'rough' in that between the resource check and the call to obtain a 
    // read lock, resources may run out.  For now, the thought is that this
    // will be extremely rare; we'll deal with it when it happens.
    checkResources();
    splitsAndClosesLock.readLock().lock();

    try {
      byte [] row = put.getRow();
      Integer lid = getLock(lockid, row);

<<<<<<< HEAD
      byte [] now = Bytes.toBytes(System.currentTimeMillis());
      try {
        // All edits for the given row (across all column families) must happen atomically.
=======
      try {
        for (Map.Entry<byte[], List<KeyValue>> entry:
            put.getFamilyMap().entrySet()) {
          checkFamily(entry.getKey());
        }
>>>>>>> b9e41678
        put(put.getFamilyMap(), writeToWAL);
      } finally {
        if(lockid == null) releaseRowLock(lid);
      }
    } finally {
      splitsAndClosesLock.readLock().unlock();
    }
  }

  /**
   * 
   * @param row
   * @param family
   * @param qualifier
   * @param expectedValue
   * @param put
   * @param lockId
   * @param writeToWAL
   * @throws IOException
   * @return true if the new put was execute, false otherwise
   */
  public boolean checkAndPut(byte [] row, byte [] family, byte [] qualifier,
      byte [] expectedValue, Put put, Integer lockId, boolean writeToWAL) 
      throws IOException{
    checkReadOnly();
    checkResources();
    splitsAndClosesLock.readLock().lock();
    try {
      Get get = new Get(row, put.getRowLock());
      checkFamily(family);
      get.addColumn(family, qualifier);

      // Lock row
      Integer lid = getLock(lockId, get.getRow()); 
      List<KeyValue> result;

      try {
        result = get(get);

        boolean matches = false;
        if (result.size() == 0 && expectedValue.length == 0) {
          matches = true;
        } else if (result.size() == 1) {
          //Compare the expected value with the actual value
          byte [] actualValue = result.get(0).getValue();
          matches = Bytes.equals(expectedValue, actualValue);
        }
        //If matches put the new put
        if (matches) {
<<<<<<< HEAD
          // All edits for the given row (across all column families) must happen atomically.
          put(put.getFamilyMap(), writeToWAL);
          return true;  
=======
          put(put.getFamilyMap(), writeToWAL);
          return true;
>>>>>>> b9e41678
        }
        return false;
      } finally {
        if (lockId == null) releaseRowLock(lid);
      }
    } finally {
      splitsAndClosesLock.readLock().unlock();
    }    
  }
      
  
  /**
   * Checks if any stamps is Long.MAX_VALUE.  If so, sets them to now.
   * <p>
   * This acts to replace LATEST_TIMESTAMP with now.
   * @param keys
   * @param now
   * @return <code>true</code> when updating the time stamp completed.
   */
  private boolean updateKeys(List<KeyValue> keys, byte [] now) {
    if(keys == null || keys.isEmpty()) {
      return false;
    }
    for(KeyValue key : keys) {
      if(key.getTimestamp() == HConstants.LATEST_TIMESTAMP) {
        key.updateLatestStamp(now);
      }
    }
    return true;
  }
  

//  /*
//   * Utility method to verify values length. 
//   * @param batchUpdate The update to verify
//   * @throws IOException Thrown if a value is too long
//   */
//  private void validateValuesLength(Put put)
//  throws IOException {
//    Map<byte[], List<KeyValue>> families = put.getFamilyMap();
//    for(Map.Entry<byte[], List<KeyValue>> entry : families.entrySet()) {
//      HColumnDescriptor hcd = 
//        this.regionInfo.getTableDesc().getFamily(entry.getKey());
//      int maxLen = hcd.getMaxValueLength();
//      for(KeyValue kv : entry.getValue()) {
//        if(kv.getValueLength() > maxLen) {
//          throw new ValueOverMaxLengthException("Value in column "
//            + Bytes.toString(kv.getColumn()) + " is too long. "
//            + kv.getValueLength() + " > " + maxLen);
//        }
//      }
//    }
//  }

  /*
   * Check if resources to support an update.
   * 
   * Here we synchronize on HRegion, a broad scoped lock.  Its appropriate
   * given we're figuring in here whether this region is able to take on
   * writes.  This is only method with a synchronize (at time of writing),
   * this and the synchronize on 'this' inside in internalFlushCache to send
   * the notify.
   */
  private void checkResources() {

    // If catalog region, do not impose resource constraints or block updates.
    if (this.getRegionInfo().isMetaRegion()) return;

    boolean blocked = false;
    while (this.memstoreSize.get() > this.blockingMemStoreSize) {
      requestFlush();
      if (!blocked) {
        LOG.info("Blocking updates for '" + Thread.currentThread().getName() +
          "' on region " + Bytes.toStringBinary(getRegionName()) +
          ": memstore size " +
          StringUtils.humanReadableInt(this.memstoreSize.get()) +
          " is >= than blocking " +
          StringUtils.humanReadableInt(this.blockingMemStoreSize) + " size");
      }
      blocked = true;
      synchronized(this) {
        try {
          wait(threadWakeFrequency);
        } catch (InterruptedException e) {
          // continue;
        }
      }
    }
    if (blocked) {
      LOG.info("Unblocking updates for region " + this + " '"
          + Thread.currentThread().getName() + "'");
    }
  }

  /**
   * @throws IOException Throws exception if region is in read-only mode.
   */
  protected void checkReadOnly() throws IOException {
    if (this.writestate.isReadOnly()) {
      throw new IOException("region is read only");
    }
  }

  /** 
<<<<<<< HEAD
   * Add updates first to the hlog and then add values to memstore.
   * Warning: Assumption is caller has lock on passed in row.
   * @param family
   * @param edits Cell updates by column
   * @praram now
   * @throws IOException
   */
  private void put(final byte [] family, final List<KeyValue> edits)
  throws IOException {
    Map<byte[], List<KeyValue>> familyMap = new HashMap<byte[], List<KeyValue>>();
    familyMap.put(family, edits);
    this.put(familyMap, true);
  }

  /** 
   * Add updates first to the hlog (if writeToWal) and then add values to memstore.
   * Warning: Assumption is caller has lock on passed in row.
   * @param familyMap map of family to edits for the given family.
   * @param writeToWAL if true, then we should write to the log
   * @throws IOException
   */
  private void put(final Map<byte [], List<KeyValue>> familyMap,
      boolean writeToWAL) throws IOException {
    long now = System.currentTimeMillis();
    byte[] byteNow = Bytes.toBytes(now);
=======
   * Add updates first to the hlog (if writeToWal) and then add values to memstore.
   * Warning: Assumption is caller has lock on passed in row.
   * @param familyMap
   * @param writeToWAL if true, then we should write to the log
   * @throws IOException
   */
  private void put(final Map<byte [],List<KeyValue>> familyMap,
      boolean writeToWAL) throws IOException {

    long now = System.currentTimeMillis();
    byte [] byteNow = Bytes.toBytes(now);
>>>>>>> b9e41678
    boolean flush = false;

    ReadWriteConsistencyControl.WriteEntry w = null;
    this.updatesLock.readLock().lock();
    ReadWriteConsistencyControl.WriteEntry w = null;
    try {

<<<<<<< HEAD
      WALEdit walEdit = new WALEdit();
      
      // check if column families are valid;
      // check if any timestampupdates are needed;
      // and if writeToWAL is set, then also collapse edits into a single list.
      for (Map.Entry<byte[], List<KeyValue>> e: familyMap.entrySet()) {
        List<KeyValue> edits = e.getValue();
        byte[] family = e.getKey();

        // is this a valid column family?
        checkFamily(family);

        // update timestamp on keys if required.
        if (updateKeys(edits, byteNow)) {
          if (writeToWAL) {
            // bunch up all edits across all column families into a 
            // single WALEdit.
            for (KeyValue kv : edits) {
              walEdit.add(kv);
            }
          }
        }
      }

      // append to and sync WAL
      if (!walEdit.isEmpty()) {
        //
        // write/sync to WAL should happen before we touch memstore.
        //
        // If order is reversed, i.e. we write to memstore first, and
        // for some reason fail to write/sync to commit log, the memstore
        // will contain uncommitted transactions.
        //
        this.log.append(regionInfo.getRegionName(),
            regionInfo.getTableDesc().getName(),
            walEdit, now,
            this.getRegionInfo().isMetaRegion());
      }
      
      long size = 0;

      w = rwcc.beginMemstoreInsert();

      // now make changes to the memstore
      for (Map.Entry<byte[], List<KeyValue>> e : familyMap.entrySet()) {
        byte[] family = e.getKey(); 
=======
      for (Map.Entry<byte[], List<KeyValue>> e : familyMap.entrySet()) {
        List<KeyValue> edits = e.getValue();

        checkFamily(e.getKey());
        updateKeys(edits, byteNow);

        if (writeToWAL) {
          this.log.append(regionInfo.getRegionName(),
              regionInfo.getTableDesc().getName(), edits,
              (regionInfo.isMetaRegion() || regionInfo.isRootRegion()), now);
        }
      }

      long size = 0;
      w = rwcc.beginMemstoreInsert();

      for (Map.Entry<byte[], List<KeyValue>> e : familyMap.entrySet()) {
        byte [] family= e.getKey();
>>>>>>> b9e41678
        List<KeyValue> edits = e.getValue();

        Store store = getStore(family);
        for (KeyValue kv: edits) {
          kv.setMemstoreTS(w.getWriteNumber());
          size = this.memstoreSize.addAndGet(store.add(kv));
        }
      }

      flush = isFlushSize(size);
    } finally {
      if (w != null) rwcc.completeMemstoreInsert(w);

      this.updatesLock.readLock().unlock();
    }

    if (flush) {
      requestFlush();
    }
  }

  private void requestFlush() {
    if (this.flushListener == null) {
      return;
    }
    synchronized (writestate) {
      if (this.writestate.isFlushRequested()) {
        return;
      }
      writestate.flushRequested = true;
    }
    // Make request outside of synchronize block; HBASE-818.
    this.flushListener.request(this);
    if (LOG.isDebugEnabled()) {
      LOG.debug("Flush requested on " + this);
    }
  }

  /*
   * @param size
   * @return True if size is over the flush threshold
   */
  private boolean isFlushSize(final long size) {
    return size > this.memstoreFlushSize;
  }

  // Do any reconstruction needed from the log
  protected void doReconstructionLog(Path oldLogFile, long minSeqId, long maxSeqId,
    Progressable reporter)
  throws UnsupportedEncodingException, IOException {
    // Nothing to do (Replaying is done in HStores)
    // Used by subclasses; e.g. THBase.
  }

  protected Store instantiateHStore(Path baseDir, 
    HColumnDescriptor c, Path oldLogFile, Progressable reporter)
  throws IOException {
    return new Store(baseDir, this, c, this.fs, oldLogFile,
      this.conf, reporter);
  }

  /**
   * Return HStore instance.
   * Use with caution.  Exposed for use of fixup utilities.
   * @param column Name of column family hosted by this region.
   * @return Store that goes with the family on passed <code>column</code>.
   * TODO: Make this lookup faster.
   */
  public Store getStore(final byte [] column) {
    return this.stores.get(column); 
  }

  //////////////////////////////////////////////////////////////////////////////
  // Support code
  //////////////////////////////////////////////////////////////////////////////

  /** Make sure this is a valid row for the HRegion */
  private void checkRow(final byte [] row) throws IOException {
    if(!rowIsInRange(regionInfo, row)) {
      throw new WrongRegionException("Requested row out of range for " +
          "HRegion " + this + ", startKey='" +
          Bytes.toStringBinary(regionInfo.getStartKey()) + "', getEndKey()='" +
          Bytes.toStringBinary(regionInfo.getEndKey()) + "', row='" +
          Bytes.toStringBinary(row) + "'");
    }
  }

  /**
   * Obtain a lock on the given row.  Blocks until success.
   *
   * I know it's strange to have two mappings:
   * <pre>
   *   ROWS  ==> LOCKS
   * </pre>
   * as well as
   * <pre>
   *   LOCKS ==> ROWS
   * </pre>
   *
   * But it acts as a guard on the client; a miswritten client just can't
   * submit the name of a row and start writing to it; it must know the correct
   * lockid, which matches the lock list in memory.
   * 
   * <p>It would be more memory-efficient to assume a correctly-written client, 
   * which maybe we'll do in the future.
   * 
   * @param row Name of row to lock.
   * @throws IOException
   * @return The id of the held lock.
   */
  public Integer obtainRowLock(final byte [] row) throws IOException {
    checkRow(row);
    splitsAndClosesLock.readLock().lock();
    try {
      if (this.closed.get()) {
        throw new NotServingRegionException(this + " is closed");
      }
      synchronized (lockedRows) {
        while (lockedRows.contains(row)) {
          try {
            lockedRows.wait();
          } catch (InterruptedException ie) {
            // Empty
          }
        }
        // generate a new lockid. Attempt to insert the new [lockid, row].
        // if this lockid already exists in the map then revert and retry
        // We could have first done a lockIds.get, and if it does not exist only
        // then do a lockIds.put, but the hope is that the lockIds.put will 
        // mostly return null the first time itself because there won't be
        // too many lockId collisions.
        byte [] prev = null;
        Integer lockId = null;
        do {
          lockId = new Integer(lockIdGenerator++);
          prev = lockIds.put(lockId, row);
          if (prev != null) {
            lockIds.put(lockId, prev);    // revert old value
            lockIdGenerator = rand.nextInt(); // generate new start point
          }
        } while (prev != null);

        lockedRows.add(row);
        lockedRows.notifyAll();
        return lockId;
      }
    } finally {
      splitsAndClosesLock.readLock().unlock();
    }
  }
  
  /**
   * Used by unit tests.
   * @param lockid
   * @return Row that goes with <code>lockid</code>
   */
  byte [] getRowFromLock(final Integer lockid) {
    synchronized (lockedRows) {
      return lockIds.get(lockid);
    }
  }
  
  /** 
   * Release the row lock!
   * @param lockid  The lock ID to release.
   */
  void releaseRowLock(final Integer lockid) {
    synchronized (lockedRows) {
      byte[] row = lockIds.remove(lockid);
      lockedRows.remove(row);
      lockedRows.notifyAll();
    }
  }
  
  /**
   * See if row is currently locked.
   * @param lockid
   * @return boolean
   */
  private boolean isRowLocked(final Integer lockid) {
    synchronized (lockedRows) {
      if (lockIds.get(lockid) != null) {
        return true;
      }
      return false;
    }
  }
  
  /**
   * Returns existing row lock if found, otherwise
   * obtains a new row lock and returns it.
   * @param lockid
   * @return lockid
   */
  private Integer getLock(Integer lockid, byte [] row) 
  throws IOException {
    Integer lid = null;
    if (lockid == null) {
      lid = obtainRowLock(row);
    } else {
      if (!isRowLocked(lockid)) {
        throw new IOException("Invalid row lock");
      }
      lid = lockid;
    }
    return lid;
  }
  
  private void waitOnRowLocks() {
    synchronized (lockedRows) {
      while (!this.lockedRows.isEmpty()) {
        if (LOG.isDebugEnabled()) {
          LOG.debug("Waiting on " + this.lockedRows.size() + " row locks");
        } 
        try {
          this.lockedRows.wait();
        } catch (InterruptedException e) {
          // Catch. Let while test determine loop-end.
        }
      }
    }
  }
  
  @Override
  public boolean equals(Object o) {
    return this.hashCode() == ((HRegion)o).hashCode();
  }
  
  @Override
  public int hashCode() {
    return this.regionInfo.getRegionName().hashCode();
  }
  
  @Override
  public String toString() {
    return this.regionInfo.getRegionNameAsString();
  }

  /** @return Path of region base directory */
  public Path getBaseDir() {
    return this.basedir;
  }

  /**
   * RegionScanner is an iterator through a bunch of rows in an HRegion.
   * <p>
   * It is used to combine scanners from multiple Stores (aka column families).
   */
  class RegionScanner implements InternalScanner {
<<<<<<< HEAD
    private KeyValueHeap storeHeap = null;
=======
    // Package local for testability
    KeyValueHeap storeHeap = null;
>>>>>>> b9e41678
    private final byte [] stopRow;
    private Filter filter;
    private RowFilterInterface oldFilter;
    private List<KeyValue> results = new ArrayList<KeyValue>();
<<<<<<< HEAD
    private int isScan;
    private int batch;
    private Scan theScan = null;
=======
    private Scan theScan = null;
    private int isScan;
>>>>>>> b9e41678
    private List<KeyValueScanner> extraScanners = null;

    RegionScanner(Scan scan, List<KeyValueScanner> additionalScanners) {
      //DebugPrint.println("HRegionScanner.<init>");
<<<<<<< HEAD
=======

>>>>>>> b9e41678
      this.filter = scan.getFilter();
      this.batch = scan.getBatch();
      this.oldFilter = scan.getOldFilter();
      if (Bytes.equals(scan.getStopRow(), HConstants.EMPTY_END_ROW)) {
        this.stopRow = null;
      } else {
        this.stopRow = scan.getStopRow();
      }
      this.isScan = scan.isGetScan() ? -1 : 0;
      this.theScan = scan;
      this.extraScanners = additionalScanners;
    }

    RegionScanner(Scan scan) {
      this(scan, null);
    }

    void initHeap() {
      List<KeyValueScanner> scanners = new ArrayList<KeyValueScanner>();
      if (extraScanners != null) {
        scanners.addAll(extraScanners);
      }

      for (Map.Entry<byte[], NavigableSet<byte[]>> entry :
          theScan.getFamilyMap().entrySet()) {
        Store store = stores.get(entry.getKey());
        scanners.add(store.getScanner(theScan, entry.getValue()));
      }
      this.storeHeap =
        new KeyValueHeap(scanners.toArray(new KeyValueScanner[0]), comparator);
    }


    /**
     * Reset both the filter and the old filter.
     */
    protected void resetFilters() {
      if (filter != null) {
        filter.reset();
      }
      if (oldFilter != null) {
        oldFilter.reset();
      }

      // Start the next row read and reset the thread point
      ReadWriteConsistencyControl.resetThreadReadPoint(rwcc);
    }

    public boolean next(List<KeyValue> outResults, int limit) throws IOException {
      if (closing.get() || closed.get()) {
        close();
        throw new NotServingRegionException(regionInfo.getRegionNameAsString() +
          " is closing=" + closing.get() + " or closed=" + closed.get());
      }

      // This could be a new thread from the last time we called next().
      ReadWriteConsistencyControl.resetThreadReadPoint(rwcc);
      // lazy init the store heap.
      if (storeHeap == null) {
        initHeap();
      }

      results.clear();
      boolean returnResult = nextInternal(limit);
      if (!returnResult && filterRow()) {
        results.clear();
      }
      outResults.addAll(results);
      resetFilters();
      if (isFilterDone()) {
        return false;
      }
      return returnResult;
    }

    public boolean next(List<KeyValue> outResults) throws IOException {
      // apply the batching limit by default
      return next(outResults, batch);
    }

    /*
     * @return True if a filter rules the scanner is over, done.
     */
    boolean isFilterDone() {
      return
        (this.filter != null && this.filter.filterAllRemaining()) ||
        (this.oldFilter != null && oldFilter.filterAllRemaining());
    }


    /*
    * @return true if there are more rows, false if scanner is done
    * @throws IOException
    */
    private boolean nextInternal(int limit) throws IOException {
      while (true) {
        byte[] currentRow = peekRow();
        if (isStopRow(currentRow)) {
          return false;
        } else if (filterRowKey(currentRow)) {
          nextRow(currentRow);
        } else {
          byte[] nextRow;
          do {
            this.storeHeap.next(results, limit);
            if (limit > 0 && results.size() == limit) {
              return true;
            }
          } while (Bytes.equals(currentRow, nextRow = peekRow()));

          final boolean stopRow = isStopRow(nextRow);
          if (!stopRow && (results.isEmpty() || filterRow())) {
            // this seems like a redundant step - we already consumed the row
            // there're no left overs.
            // the reasons for calling this method are:
            // 1. reset the filters.
            // 2. provide a hook to fast forward the row (used by subclasses)
            nextRow(currentRow);
            continue;
          }
          return !stopRow;
        }
      }
    }

    /**
     * Reset state and move to the next row.
     *
     * @param currentRow the current row
     * @throws IOException by store heap
     */
    protected void nextRow(byte[] currentRow) throws IOException {
      while (Bytes.equals(currentRow, peekRow())) {
        this.storeHeap.next(MOCKED_LIST);
      }
      results.clear();
      resetFilters();
    }

    private boolean isStopRow(byte[] currentRow) {
      return currentRow == null ||
        (this.stopRow != null &&
          comparator.compareRows(this.stopRow, 0, this.stopRow.length,
            currentRow, 0, currentRow.length) <= isScan);
    }

    private boolean filterRow() {
      return (filter != null && filter.filterRow()) ||
        oldFilter != null && oldFilter.filterRow(results);
    }

    private byte[] peekRow() {
      KeyValue kv = this.storeHeap.peek();
      return kv == null ? null : kv.getRow();
    }

    private boolean filterRowKey(byte[] row) {
      return (this.filter != null && this.filter.filterRowKey(row, 0, row.length)) ||
        (oldFilter != null && this.oldFilter.filterRowKey(row, 0, row.length));
    }

    public void close() {
      if (storeHeap != null) {
        storeHeap.close();
        storeHeap = null;
      }
    }

    /**
     * 
     * @param scanner to be closed
     */
    public void close(KeyValueScanner scanner) {
      try {
        scanner.close();
      } catch(NullPointerException npe) {}
    }
  }
  
  // Utility methods
  /**
   * A utility method to create new instances of HRegion based on the
   * {@link org.apache.hadoop.hbase.HConstants#REGION_IMPL} configuration
   * property. 
   * @param basedir qualified path of directory where region should be located,
   * usually the table directory.
   * @param log The HLog is the outbound log for any updates to the HRegion
   * (There's a single HLog for all the HRegions on a single HRegionServer.)
   * The log file is a logfile from the previous execution that's
   * custom-computed for this HRegion. The HRegionServer computes and sorts the
   * appropriate log info for this HRegion. If there is a previous log file
   * (implying that the HRegion has been written-to before), then read it from
   * the supplied path.
   * @param fs is the filesystem.
   * @param conf is global configuration settings.
   * @param regionInfo - HRegionInfo that describes the region
   * is new), then read them from the supplied path.
   * @param flushListener an object that implements CacheFlushListener or null
   * making progress to master -- otherwise master might think region deploy
   * failed.  Can be null.
   * @return the new instance
   */
   public static HRegion newHRegion(Path basedir, HLog log, FileSystem fs, HBaseConfiguration conf,
                                    HRegionInfo regionInfo, FlushRequester flushListener) {
     try {
       @SuppressWarnings("unchecked")
       Class<? extends HRegion> regionClass =
           (Class<? extends HRegion>) conf.getClass(HConstants.REGION_IMPL, HRegion.class);

       Constructor<? extends HRegion> c =
           regionClass.getConstructor(Path.class, HLog.class, FileSystem.class,
               HBaseConfiguration.class, HRegionInfo.class, FlushRequester.class);

       return c.newInstance(basedir, log, fs, conf, regionInfo, flushListener);
     } catch (Throwable e) {
       // todo: what sould I throw here?
       throw new IllegalStateException("Could not instantiate a region instance.", e);
     }
   }

  /**
   * Convenience method creating new HRegions. Used by createTable and by the
   * bootstrap code in the HMaster constructor.
   * Note, this method creates an {@link HLog} for the created region. It
   * needs to be closed explicitly.  Use {@link HRegion#getLog()} to get
   * access.
   * @param info Info for region to create.
   * @param rootDir Root directory for HBase instance
   * @param conf
   * @return new HRegion
   * 
   * @throws IOException
   */
  public static HRegion createHRegion(final HRegionInfo info, final Path rootDir,
    final HBaseConfiguration conf)
  throws IOException {
    Path tableDir =
      HTableDescriptor.getTableDir(rootDir, info.getTableDesc().getName());
    Path regionDir = HRegion.getRegionDir(tableDir, info.getEncodedName());
    FileSystem fs = FileSystem.get(conf);
    fs.mkdirs(regionDir);
    HRegion region = HRegion.newHRegion(tableDir,
      new HLog(fs, new Path(regionDir, HREGION_LOGDIR_NAME), conf, null),
      fs, conf, info, null);
    region.initialize(null, null);
    return region;
  }
  
  /**
   * Convenience method to open a HRegion outside of an HRegionServer context.
   * @param info Info for region to be opened.
   * @param rootDir Root directory for HBase instance
   * @param log HLog for region to use. This method will call
   * HLog#setSequenceNumber(long) passing the result of the call to
   * HRegion#getMinSequenceId() to ensure the log id is properly kept
   * up.  HRegionStore does this every time it opens a new region.
   * @param conf
   * @return new HRegion
   * 
   * @throws IOException
   */
  public static HRegion openHRegion(final HRegionInfo info, final Path rootDir,
    final HLog log, final HBaseConfiguration conf)
  throws IOException {
    if (LOG.isDebugEnabled()) {
      LOG.debug("Opening region: " + info);
    }
    if (info == null) {
      throw new NullPointerException("Passed region info is null");
    }
    HRegion r = HRegion.newHRegion(
        HTableDescriptor.getTableDir(rootDir, info.getTableDesc().getName()),
        log, FileSystem.get(conf), conf, info, null);
    r.initialize(null, null);
    if (log != null) {
      log.setSequenceNumber(r.getMinSequenceId());
    }
    return r;
  }
  
  /**
   * Inserts a new region's meta information into the passed
   * <code>meta</code> region. Used by the HMaster bootstrap code adding
   * new table to ROOT table.
   * 
   * @param meta META HRegion to be updated
   * @param r HRegion to add to <code>meta</code>
   *
   * @throws IOException
   */
  public static void addRegionToMETA(HRegion meta, HRegion r) 
  throws IOException {
    meta.checkResources();
    // The row key is the region name
    byte [] row = r.getRegionName();
    Integer lid = meta.obtainRowLock(row);
    try {
      List<KeyValue> edits = new ArrayList<KeyValue>();
      edits.add(new KeyValue(row, CATALOG_FAMILY, REGIONINFO_QUALIFIER,
          System.currentTimeMillis(), Writables.getBytes(r.getRegionInfo())));
      Map<byte[],List<KeyValue>> familyMap = new TreeMap<byte[],List<KeyValue>>();
      familyMap.put(HConstants.CATALOG_FAMILY, edits);
      meta.put(familyMap, true);
    } finally {
      meta.releaseRowLock(lid);
    }
  }

  /**
   * Delete a region's meta information from the passed
   * <code>meta</code> region.  Removes content in the 'info' column family.
   * Does not remove region historian info.
   * 
   * @param srvr META server to be updated
   * @param metaRegionName Meta region name
   * @param regionName HRegion to remove from <code>meta</code>
   *
   * @throws IOException
   */
  public static void removeRegionFromMETA(final HRegionInterface srvr,
    final byte [] metaRegionName, final byte [] regionName)
  throws IOException {
    Delete delete = new Delete(regionName);
    delete.deleteFamily(HConstants.CATALOG_FAMILY);
    srvr.delete(metaRegionName, delete);
  }

  /**
   * Utility method used by HMaster marking regions offlined.
   * @param srvr META server to be updated
   * @param metaRegionName Meta region name
   * @param info HRegion to update in <code>meta</code>
   *
   * @throws IOException
   */
  public static void offlineRegionInMETA(final HRegionInterface srvr,
    final byte [] metaRegionName, final HRegionInfo info)
  throws IOException {
    // Puts and Deletes used to be "atomic" here.  We can use row locks if
    // we need to keep that property, or we can expand Puts and Deletes to
    // allow them to be committed at once.
    byte [] row = info.getRegionName();
    Put put = new Put(row);
    info.setOffline(true);
    put.add(CATALOG_FAMILY, REGIONINFO_QUALIFIER, Writables.getBytes(info));
    srvr.put(metaRegionName, put);
    cleanRegionInMETA(srvr, metaRegionName, info);
  }
  
  /**
   * Clean COL_SERVER and COL_STARTCODE for passed <code>info</code> in
   * <code>.META.</code>
   * @param srvr
   * @param metaRegionName
   * @param info
   * @throws IOException
   */
  public static void cleanRegionInMETA(final HRegionInterface srvr,
    final byte [] metaRegionName, final HRegionInfo info)
  throws IOException {
    Delete del = new Delete(info.getRegionName());
    del.deleteColumns(CATALOG_FAMILY, SERVER_QUALIFIER);
    del.deleteColumns(CATALOG_FAMILY, STARTCODE_QUALIFIER);
    srvr.delete(metaRegionName, del);
  }

  /**
   * Deletes all the files for a HRegion
   * 
   * @param fs the file system object
   * @param rootdir qualified path of HBase root directory
   * @param info HRegionInfo for region to be deleted
   * @throws IOException
   */
  public static void deleteRegion(FileSystem fs, Path rootdir, HRegionInfo info)
  throws IOException {
    deleteRegion(fs, HRegion.getRegionDir(rootdir, info));
  }

  private static void deleteRegion(FileSystem fs, Path regiondir)
  throws IOException {
    if (LOG.isDebugEnabled()) {
      LOG.debug("DELETING region " + regiondir.toString());
    }
    if (!fs.delete(regiondir, true)) {
      LOG.warn("Failed delete of " + regiondir);
    }
  }

  /**
   * Computes the Path of the HRegion
   * 
   * @param tabledir qualified path for table
   * @param name ENCODED region name
   * @return Path of HRegion directory
   */
  public static Path getRegionDir(final Path tabledir, final int name) {
    return new Path(tabledir, Integer.toString(name));
  }
  
  /**
   * Computes the Path of the HRegion
   * 
   * @param rootdir qualified path of HBase root directory
   * @param info HRegionInfo for the region
   * @return qualified path of region directory
   */
  public static Path getRegionDir(final Path rootdir, final HRegionInfo info) {
    return new Path(
      HTableDescriptor.getTableDir(rootdir, info.getTableDesc().getName()),
      Integer.toString(info.getEncodedName()));
  }

  /**
   * Determines if the specified row is within the row range specified by the
   * specified HRegionInfo
   *  
   * @param info HRegionInfo that specifies the row range
   * @param row row to be checked
   * @return true if the row is within the range specified by the HRegionInfo
   */
  public static boolean rowIsInRange(HRegionInfo info, final byte [] row) {
    return ((info.getStartKey().length == 0) ||
        (Bytes.compareTo(info.getStartKey(), row) <= 0)) &&
        ((info.getEndKey().length == 0) ||
            (Bytes.compareTo(info.getEndKey(), row) > 0));
  }

  /**
   * Make the directories for a specific column family
   * 
   * @param fs the file system
   * @param tabledir base directory where region will live (usually the table dir)
   * @param hri
   * @param colFamily the column family
   * @throws IOException
   */
  public static void makeColumnFamilyDirs(FileSystem fs, Path tabledir,
    final HRegionInfo hri, byte [] colFamily)
  throws IOException {
    Path dir = Store.getStoreHomedir(tabledir, hri.getEncodedName(), colFamily);
    if (!fs.mkdirs(dir)) {
      LOG.warn("Failed to create " + dir);
    }
  }

  /**
   * Merge two HRegions.  The regions must be adjacent and must not overlap.
   * 
   * @param srcA
   * @param srcB
   * @return new merged HRegion
   * @throws IOException
   */
  public static HRegion mergeAdjacent(final HRegion srcA, final HRegion srcB)
  throws IOException {
    HRegion a = srcA;
    HRegion b = srcB;

    // Make sure that srcA comes first; important for key-ordering during
    // write of the merged file.
    if (srcA.getStartKey() == null) {
      if (srcB.getStartKey() == null) {
        throw new IOException("Cannot merge two regions with null start key");
      }
      // A's start key is null but B's isn't. Assume A comes before B
    } else if ((srcB.getStartKey() == null) ||
      (Bytes.compareTo(srcA.getStartKey(), srcB.getStartKey()) > 0)) {
      a = srcB;
      b = srcA;
    }

    if (!(Bytes.compareTo(a.getEndKey(), b.getStartKey()) == 0)) {
      throw new IOException("Cannot merge non-adjacent regions");
    }
    return merge(a, b);
  }

  /**
   * Merge two regions whether they are adjacent or not.
   * 
   * @param a region a
   * @param b region b
   * @return new merged region
   * @throws IOException
   */
  public static HRegion merge(HRegion a, HRegion b) throws IOException {
    if (!a.getRegionInfo().getTableDesc().getNameAsString().equals(
        b.getRegionInfo().getTableDesc().getNameAsString())) {
      throw new IOException("Regions do not belong to the same table");
    }

    FileSystem fs = a.getFilesystem();

    // Make sure each region's cache is empty
    
    a.flushcache();
    b.flushcache();
    
    // Compact each region so we only have one store file per family
    
    a.compactStores(true);
    if (LOG.isDebugEnabled()) {
      LOG.debug("Files for region: " + a);
      listPaths(fs, a.getRegionDir());
    }
    b.compactStores(true);
    if (LOG.isDebugEnabled()) {
      LOG.debug("Files for region: " + b);
      listPaths(fs, b.getRegionDir());
    }
    
    HBaseConfiguration conf = a.getConf();
    HTableDescriptor tabledesc = a.getTableDesc();
    HLog log = a.getLog();
    Path basedir = a.getBaseDir();
    // Presume both are of same region type -- i.e. both user or catalog 
    // table regions.  This way can use comparator.
    final byte [] startKey = a.comparator.matchingRows(a.getStartKey(), 0,
          a.getStartKey().length,
        EMPTY_BYTE_ARRAY, 0, EMPTY_BYTE_ARRAY.length) ||
      b.comparator.matchingRows(b.getStartKey(), 0, b.getStartKey().length,
        EMPTY_BYTE_ARRAY, 0, EMPTY_BYTE_ARRAY.length)?
        EMPTY_BYTE_ARRAY:
          a.comparator.compareRows(a.getStartKey(), 0, a.getStartKey().length, 
          b.getStartKey(), 0, b.getStartKey().length) <= 0?
        a.getStartKey(): b.getStartKey();
    final byte [] endKey = a.comparator.matchingRows(a.getEndKey(), 0,
        a.getEndKey().length, EMPTY_BYTE_ARRAY, 0, EMPTY_BYTE_ARRAY.length) ||
      a.comparator.matchingRows(b.getEndKey(), 0, b.getEndKey().length,
        EMPTY_BYTE_ARRAY, 0, EMPTY_BYTE_ARRAY.length)?
        EMPTY_BYTE_ARRAY:
        a.comparator.compareRows(a.getEndKey(), 0, a.getEndKey().length,
            b.getEndKey(), 0, b.getEndKey().length) <= 0?
                b.getEndKey(): a.getEndKey();

    HRegionInfo newRegionInfo = new HRegionInfo(tabledesc, startKey, endKey);
    LOG.info("Creating new region " + newRegionInfo.toString());
    int encodedName = newRegionInfo.getEncodedName(); 
    Path newRegionDir = HRegion.getRegionDir(a.getBaseDir(), encodedName);
    if(fs.exists(newRegionDir)) {
      throw new IOException("Cannot merge; target file collision at " +
          newRegionDir);
    }
    fs.mkdirs(newRegionDir);

    LOG.info("starting merge of regions: " + a + " and " + b +
      " into new region " + newRegionInfo.toString() +
        " with start key <" + Bytes.toString(startKey) + "> and end key <" +
        Bytes.toString(endKey) + ">");

    // Move HStoreFiles under new region directory
    Map<byte [], List<StoreFile>> byFamily =
      new TreeMap<byte [], List<StoreFile>>(Bytes.BYTES_COMPARATOR);
    byFamily = filesByFamily(byFamily, a.close());
    byFamily = filesByFamily(byFamily, b.close());
    for (Map.Entry<byte [], List<StoreFile>> es : byFamily.entrySet()) {
      byte [] colFamily = es.getKey();
      makeColumnFamilyDirs(fs, basedir, newRegionInfo, colFamily);
      // Because we compacted the source regions we should have no more than two
      // HStoreFiles per family and there will be no reference store
      List<StoreFile> srcFiles = es.getValue();
      if (srcFiles.size() == 2) {
        long seqA = srcFiles.get(0).getMaxSequenceId();
        long seqB = srcFiles.get(1).getMaxSequenceId();
        if (seqA == seqB) {
          // Can't have same sequenceid since on open of a store, this is what
          // distingushes the files (see the map of stores how its keyed by
          // sequenceid).
          throw new IOException("Files have same sequenceid: " + seqA);
        }
      }
      for (StoreFile hsf: srcFiles) {
        StoreFile.rename(fs, hsf.getPath(),
          StoreFile.getUniqueFile(fs, Store.getStoreHomedir(basedir,
            newRegionInfo.getEncodedName(), colFamily)));
      }
    }
    if (LOG.isDebugEnabled()) {
      LOG.debug("Files for new region");
      listPaths(fs, newRegionDir);
    }
    HRegion dstRegion = HRegion.newHRegion(basedir, log, fs, conf, newRegionInfo, null);
    dstRegion.initialize(null, null);
    dstRegion.compactStores();
    if (LOG.isDebugEnabled()) {
      LOG.debug("Files for new region");
      listPaths(fs, dstRegion.getRegionDir());
    }
    deleteRegion(fs, a.getRegionDir());
    deleteRegion(fs, b.getRegionDir());

    LOG.info("merge completed. New region is " + dstRegion);

    return dstRegion;
  }

  /*
   * Fills a map with a vector of store files keyed by column family. 
   * @param byFamily Map to fill.
   * @param storeFiles Store files to process.
   * @param family
   * @return Returns <code>byFamily</code>
   */
  private static Map<byte [], List<StoreFile>> filesByFamily(
      Map<byte [], List<StoreFile>> byFamily, List<StoreFile> storeFiles) {
    for (StoreFile src: storeFiles) {
      byte [] family = src.getFamily();
      List<StoreFile> v = byFamily.get(family);
      if (v == null) {
        v = new ArrayList<StoreFile>();
        byFamily.put(family, v);
      }
      v.add(src);
    }
    return byFamily;
  }

  /**
   * @return True if needs a mojor compaction.
   * @throws IOException 
   */
  boolean isMajorCompaction() throws IOException {
    for (Store store: this.stores.values()) {
      if (store.isMajorCompaction()) {
        return true;
      }
    }
    return false;
  }

  /*
   * List the files under the specified directory
   * 
   * @param fs
   * @param dir
   * @throws IOException
   */
  private static void listPaths(FileSystem fs, Path dir) throws IOException {
    if (LOG.isDebugEnabled()) {
      FileStatus[] stats = fs.listStatus(dir);
      if (stats == null || stats.length == 0) {
        return;
      }
      for (int i = 0; i < stats.length; i++) {
        String path = stats[i].getPath().toString();
        if (stats[i].isDir()) {
          LOG.debug("d " + path);
          listPaths(fs, stats[i].getPath());
        } else {
          LOG.debug("f " + path + " size=" + stats[i].getLen());
        }
      }
    }
  }

  
  //
  // HBASE-880
  //
  /**
   * @param get get object
<<<<<<< HEAD
   * @param lockid existing lock id, or null for no previous lock
=======
   * @param ignoredLockId lock id that is ignored
>>>>>>> b9e41678
   * @return result
   * @throws IOException read exceptions
   */
  public Result get(final Get get, final Integer ignoredLockId) throws IOException {
    // Verify families are all valid
    if (get.hasFamilies()) {
      for (byte [] family: get.familySet()) {
        checkFamily(family);
      }
    } else { // Adding all families to scanner
      for (byte[] family: regionInfo.getTableDesc().getFamiliesKeys()) {
        get.addFamily(family);
      }
    }
<<<<<<< HEAD
    List<KeyValue> result = get(get);

    return new Result(result);
=======
    return new Result(get(get));
>>>>>>> b9e41678
  }

  /*
   * Do a get based on the get parameter.
   */
  private List<KeyValue> get(final Get get) throws IOException {
    Scan scan = new Scan(get);

    List<KeyValue> results = new ArrayList<KeyValue>();

    InternalScanner scanner = null;
    try {
      scanner = getScanner(scan);
      scanner.next(results);
    } finally {
      if (scanner != null)
        scanner.close();
    }
    return results;
  }

  /**
   * 
   * @param row
   * @param family
   * @param qualifier
   * @param amount
   * @param writeToWAL
   * @return The new value.
   * @throws IOException
   */
  public long incrementColumnValue(byte [] row, byte [] family,
      byte [] qualifier, long amount, boolean writeToWAL)
  throws IOException {
    checkRow(row);
    boolean flush = false;
    // Lock row
    Integer lid = obtainRowLock(row);
    long result = amount;
    try {
      Store store = stores.get(family);

      // TODO call the proper GET API
      // Get the old value:
      Get get = new Get(row);
      get.addColumn(family, qualifier);
      List<KeyValue> results = new ArrayList<KeyValue>();
      NavigableSet<byte[]> qualifiers = new TreeSet<byte[]>(Bytes.BYTES_COMPARATOR);
      qualifiers.add(qualifier);
      store.get(get, qualifiers, results);

      if (!results.isEmpty()) {
        KeyValue kv = results.get(0);
        byte [] buffer = kv.getBuffer();
        int valueOffset = kv.getValueOffset();
        result += Bytes.toLong(buffer, valueOffset, Bytes.SIZEOF_LONG);
      }

      // bulid the KeyValue now:
      KeyValue newKv = new KeyValue(row, family,
          qualifier, System.currentTimeMillis(),
          Bytes.toBytes(result));

      // now log it:
      if (writeToWAL) {
        long now = System.currentTimeMillis();
        WALEdit walEdit = new WALEdit();
        walEdit.add(newKv);
        this.log.append(regionInfo.getRegionName(),
          regionInfo.getTableDesc().getName(), walEdit, now,
          this.getRegionInfo().isMetaRegion());
      }

      // Now request the ICV to the store, this will set the timestamp
      // appropriately depending on if there is a value in memcache or not.
      // returns the
      long size = store.updateColumnValue(row, family, qualifier, result);

      size = this.memstoreSize.addAndGet(size);
      flush = isFlushSize(size);
    } finally {
      releaseRowLock(lid);
    }

    if (flush) {
      // Request a cache flush.  Do it outside update lock.
      requestFlush();
    }

    return result;
  }
    
  
  //
  // New HBASE-880 Helpers
  //
  
  private void checkFamily(final byte [] family) 
  throws NoSuchColumnFamilyException {
    if(!regionInfo.getTableDesc().hasFamily(family)) {
      throw new NoSuchColumnFamilyException("Column family " +
          Bytes.toString(family) + " does not exist in region " + this
            + " in table " + regionInfo.getTableDesc());
    }
  }

  public static final long FIXED_OVERHEAD = ClassSize.align(
      (5 * Bytes.SIZEOF_LONG) + Bytes.SIZEOF_BOOLEAN +
<<<<<<< HEAD
      (21 * ClassSize.REFERENCE) + ClassSize.OBJECT + Bytes.SIZEOF_INT);
=======
      (20 * ClassSize.REFERENCE) + ClassSize.OBJECT);
>>>>>>> b9e41678
  
  public static final long DEEP_OVERHEAD = ClassSize.align(FIXED_OVERHEAD +
      ClassSize.OBJECT + (2 * ClassSize.ATOMIC_BOOLEAN) + 
      ClassSize.ATOMIC_LONG + ClassSize.ATOMIC_INTEGER +

      // Using TreeMap for TreeSet
      ClassSize.TREEMAP +

      // Using TreeMap for HashMap
      ClassSize.TREEMAP +

      ClassSize.CONCURRENT_SKIPLISTMAP + ClassSize.CONCURRENT_SKIPLISTMAP_ENTRY +
      ClassSize.align(ClassSize.OBJECT +
        (5 * Bytes.SIZEOF_BOOLEAN)) +
        (3 * ClassSize.REENTRANT_LOCK));
  
  public long heapSize() {
    long heapSize = DEEP_OVERHEAD;
    for(Store store : this.stores.values()) {
      heapSize += store.heapSize();
    }
    return heapSize;
  }

  /*
   * This method calls System.exit.
   * @param message Message to print out.  May be null.
   */
  private static void printUsageAndExit(final String message) {
    if (message != null && message.length() > 0) System.out.println(message);
    System.out.println("Usage: HRegion CATLALOG_TABLE_DIR [major_compact]");
    System.out.println("Options:");
    System.out.println(" major_compact  Pass this option to major compact " +
      "passed region.");
    System.out.println("Default outputs scan of passed region.");
    System.exit(1);
  }

  /*
   * Process table.
   * Do major compaction or list content.
   * @param fs
   * @param p
   * @param log
   * @param c
   * @param majorCompact
   * @throws IOException
   */
  private static void processTable(final FileSystem fs, final Path p,
      final HLog log, final HBaseConfiguration c,
      final boolean majorCompact)
  throws IOException {
    HRegion region = null;
    String rootStr = Bytes.toString(HConstants.ROOT_TABLE_NAME);
    String metaStr = Bytes.toString(HConstants.META_TABLE_NAME);
    // Currently expects tables have one region only.
    if (p.getName().startsWith(rootStr)) {
      region = HRegion.newHRegion(p, log, fs, c, HRegionInfo.ROOT_REGIONINFO, null);
    } else if (p.getName().startsWith(metaStr)) {
      region = HRegion.newHRegion(p, log, fs, c, HRegionInfo.FIRST_META_REGIONINFO,
          null);
    } else {
      throw new IOException("Not a known catalog table: " + p.toString());
    }
    try {
      region.initialize(null, null);
      if (majorCompact) {
        region.compactStores(true);
      } else {
        // Default behavior
        Scan scan = new Scan();
        // scan.addFamily(HConstants.CATALOG_FAMILY);
        InternalScanner scanner = region.getScanner(scan);
        try {
          List<KeyValue> kvs = new ArrayList<KeyValue>();
          boolean done = false;
          do {
            kvs.clear();
            done = scanner.next(kvs);
            if (kvs.size() > 0) LOG.info(kvs);
          } while (done);
        } finally {
          scanner.close();
        }
        // System.out.println(region.getClosestRowBefore(Bytes.toBytes("GeneratedCSVContent2,E3652782193BC8D66A0BA1629D0FAAAB,9993372036854775807")));
      }
    } finally {
      region.close();
    }
  }

  /**
   * For internal use in forcing splits ahead of file size limit.
   * @param b
   * @return previous value
   */
  public boolean shouldSplit(boolean b) {
    boolean old = this.splitRequest;
    this.splitRequest = b;
    return old;
  }

  /**
   * Checks every store to see if one has too many
   * store files
   * @return true if any store has too many store files
   */
  public boolean hasTooManyStoreFiles() {
    for(Store store : stores.values()) {
      if(store.hasTooManyStoreFiles()) {
        return true;
      }
    }
    return false;
  }

  /**
   * Facility for dumping and compacting catalog tables.
   * Only does catalog tables since these are only tables we for sure know
   * schema on.  For usage run:
   * <pre>
   *   ./bin/hbase org.apache.hadoop.hbase.regionserver.HRegion
   * </pre>
   * @param args
   * @throws IOException 
   */
  public static void main(String[] args) throws IOException {
    if (args.length < 1) {
      printUsageAndExit(null);
    }
    boolean majorCompact = false;
    if (args.length > 1) {
      if (!args[1].toLowerCase().startsWith("major")) {
        printUsageAndExit("ERROR: Unrecognized option <" + args[1] + ">");
      }
      majorCompact = true;
    }
    Path tableDir  = new Path(args[0]);
    HBaseConfiguration c = new HBaseConfiguration();
    FileSystem fs = FileSystem.get(c);
    Path logdir = new Path(c.get("hbase.tmp.dir"),
      "hlog" + tableDir.getName() + System.currentTimeMillis());
    HLog log = new HLog(fs, logdir, c, null);
    try {
      processTable(fs, tableDir, log, c, majorCompact);
     } finally {
       log.close();
       BlockCache bc = StoreFile.getBlockCache(c);
       if (bc != null) bc.shutdown();
     }
  }

   /**
    * A mocked list implementaion - discards all updates.
    */
   private static final List<KeyValue> MOCKED_LIST = new AbstractList<KeyValue>() {

     @Override
     public void add(int index, KeyValue element) {
       // do nothing
     }

     @Override
     public boolean addAll(int index, Collection<? extends KeyValue> c) {
       return false; // this list is never changed as a result of an update
     }

     @Override
     public KeyValue get(int index) {
       throw new UnsupportedOperationException();
     }

     @Override
     public int size() {
       return 0;
     }
   };

 }<|MERGE_RESOLUTION|>--- conflicted
+++ resolved
@@ -57,22 +57,13 @@
  import java.util.AbstractList;
  import java.util.ArrayList;
  import java.util.Collection;
- import java.util.HashMap;
  import java.util.List;
  import java.util.Map;
- import java.util.Set;
  import java.util.NavigableSet;
  import java.util.TreeMap;
  import java.util.TreeSet;
-<<<<<<< HEAD
- import java.util.HashMap;
- import java.util.HashSet;
- import java.util.Random;
- import java.util.concurrent.Callable;
-=======
  import java.util.concurrent.Callable;
  import java.util.concurrent.ConcurrentHashMap;
->>>>>>> b9e41678
  import java.util.concurrent.ConcurrentSkipListMap;
  import java.util.concurrent.atomic.AtomicBoolean;
  import java.util.concurrent.atomic.AtomicLong;
@@ -130,13 +121,8 @@
   // Members
   //////////////////////////////////////////////////////////////////////////////
 
-  private final Set<byte[]> lockedRows =
-    new TreeSet<byte[]>(Bytes.BYTES_COMPARATOR);
-  private final Map<Integer, byte []> lockIds =
-    new HashMap<Integer, byte []>();
-  private int lockIdGenerator = 1;
-  static private Random rand = new Random();
-
+  private final Map<Integer, byte []> locksToRows =
+    new ConcurrentHashMap<Integer, byte []>();
   protected final Map<byte [], Store> stores =
     new ConcurrentSkipListMap<byte [], Store>(Bytes.BYTES_RAWCOMPARATOR);
   
@@ -219,11 +205,6 @@
   private long minSequenceId;
   private boolean splitRequest;
 
-<<<<<<< HEAD
-  private final ReadWriteConsistencyControl rwcc =
-      new ReadWriteConsistencyControl();
-
-=======
 
   protected final ReadWriteConsistencyControl rwcc =
       new ReadWriteConsistencyControl();
@@ -232,7 +213,6 @@
     return rwcc;
   }
 
->>>>>>> b9e41678
   /**
    * Name of the region info file that resides just under the region directory.
    */
@@ -459,10 +439,6 @@
     return this.closing.get();
   }
 
-   public ReadWriteConsistencyControl getRWCC() {
-     return rwcc;
-   }
-   
   /**
    * Close down this HRegion.  Flush the cache, shut down each HStore, don't 
    * service any more calls.
@@ -1031,44 +1007,23 @@
       }
 
       Callable<Void> atomicWork = internalPreFlushcacheCommit();
-<<<<<<< HEAD
-
-      LOG.debug("Caches flushed, doing commit now (which includes update scanners)");
-=======
->>>>>>> b9e41678
 
       LOG.debug("Caches flushed, doing commit now (which includes update scanners)");
       /**
-       * Switch between memstore(snapshot) and the new store file
+       * Switch between memstore and the new store file
        */
       if (atomicWork != null) {
-<<<<<<< HEAD
-        LOG.debug("internalPreFlushcacheCommit gives us work to do, acquiring newScannerLock");
-        newScannerLock.writeLock().lock();
-      }
-
-=======
         LOG.debug("internalPreFlushcacheCommit gives us work to do, acquiring new scanner lock");
         newScannerLock.writeLock().lock();
       }
->>>>>>> b9e41678
       try {
         // update this again to make sure we are 'fresh'
         ReadWriteConsistencyControl.resetThreadReadPoint(rwcc);
 
-<<<<<<< HEAD
-        if (atomicWork != null) {
-          atomicWork.call();
-        }
-
-        // Switch snapshot (in memstore) -> new hfile (thus causing
-        // all the store scanners to reset/reseek).
-=======
         if (atomicWork != null)
           atomicWork.call();
 
         // now switch things out
->>>>>>> b9e41678
         for (StoreFlusher flusher : storeFlushers) {
           boolean needsCompaction = flusher.commit();
           if (needsCompaction) {
@@ -1106,8 +1061,7 @@
     //     and that all updates to the log for this regionName that have lower 
     //     log-sequence-ids can be safely ignored.
     this.log.completeCacheFlush(getRegionName(),
-        regionInfo.getTableDesc().getName(), completeSequenceId,
-        this.getRegionInfo().isMetaRegion());
+        regionInfo.getTableDesc().getName(), completeSequenceId);
 
     // C. Finally notify anyone waiting on memstore to clear:
     // e.g. checkResources().
@@ -1133,11 +1087,7 @@
     * If a subclass wishes that an atomic update of their work and the
     * flush commit stage happens, they should return a callable. The new scanner
     * lock will be acquired and released.
-<<<<<<< HEAD
-
-=======
     *
->>>>>>> b9e41678
     * @throws java.io.IOException allow children to throw exception
     */
    protected Callable<Void> internalPreFlushcacheCommit() throws IOException {
@@ -1198,6 +1148,7 @@
       if (key == null) {
         return null;
       }
+      // This will get all results for this store.  TODO: Do we need to do this?
       Get get = new Get(key.getRow());
       get.addFamily(family);
       return get(get, null);
@@ -1262,10 +1213,7 @@
     checkReadOnly();
     checkResources();
     Integer lid = null;
-<<<<<<< HEAD
-=======
-
->>>>>>> b9e41678
+
     splitsAndClosesLock.readLock().lock();
     try {
       byte [] row = delete.getRow();
@@ -1273,13 +1221,8 @@
       lid = getLock(lockid, row);
 
       // Check to see if this is a deleteRow insert
-<<<<<<< HEAD
-      if(delete.getFamilyMap().isEmpty()){
-        for(byte [] family : regionInfo.getTableDesc().getFamiliesKeys()){
-=======
       if (delete.getFamilyMap().isEmpty()) {
         for (byte [] family : regionInfo.getTableDesc().getFamiliesKeys()) {
->>>>>>> b9e41678
           // Don't eat the timestamp
           delete.deleteFamily(family, delete.getTimeStamp());
         }
@@ -1292,13 +1235,7 @@
         }
       }
 
-<<<<<<< HEAD
-      // All edits for the given row (across all column families) must happen atomically.
       delete(delete.getFamilyMap(), writeToWAL);
-
-=======
-      delete(delete.getFamilyMap(), writeToWAL);
->>>>>>> b9e41678
     } finally {
       if (lockid == null) releaseRowLock(lid);
       splitsAndClosesLock.readLock().unlock();
@@ -1313,11 +1250,7 @@
   }
   
   /**
-<<<<<<< HEAD
-   * @param familyMap map of family to edits for the given family.
-=======
    * @param familyMap
->>>>>>> b9e41678
    * @param writeToWAL
    * @throws IOException
    */
@@ -1326,31 +1259,10 @@
     long now = System.currentTimeMillis();
     byte [] byteNow = Bytes.toBytes(now);
     boolean flush = false;
-<<<<<<< HEAD
-
-    updatesLock.readLock().lock();
-    ReadWriteConsistencyControl.WriteEntry w = null;
-=======
->>>>>>> b9e41678
 
     ReadWriteConsistencyControl.WriteEntry w = null;
     updatesLock.readLock().lock();
     try {
-<<<<<<< HEAD
-
-      for (Map.Entry<byte[], List<KeyValue>> e : familyMap.entrySet()) {
-
-        byte[] family = e.getKey(); 
-        List<KeyValue> kvs = e.getValue();
-        Map<byte[], Integer> kvCount = new TreeMap<byte[], Integer>(Bytes.BYTES_COMPARATOR);
- 
-        Store store = getStore(family);
-        for (KeyValue kv: kvs) {
-          //  Check if time is LATEST, change to time of most recent addition if so
-          //  This is expensive.
-          if (kv.isLatestTimestamp() && kv.isDeleteType()) {
-            byte[] qual = kv.getQualifier();
-=======
       if (writeToWAL) {
       for (Map.Entry<byte[], List<KeyValue>> e : familyMap.entrySet()) {
         List<KeyValue> kvs = e.getValue();
@@ -1375,39 +1287,27 @@
           // This is expensive.
           if (kv.isLatestTimestamp() && kv.isDeleteType()) {
             byte [] qual = kv.getQualifier();
->>>>>>> b9e41678
             if (qual == null) qual = HConstants.EMPTY_BYTE_ARRAY;
 
             Integer count = kvCount.get(qual);
             if (count == null) {
               kvCount.put(qual, 1);
             } else {
-<<<<<<< HEAD
-=======
               System.out.println("Deleting more than 1: " + (count+1));
->>>>>>> b9e41678
               kvCount.put(qual, count + 1);
             }
             count = kvCount.get(qual);
 
             Get get = new Get(kv.getRow());
-<<<<<<< HEAD
-            get.setMaxVersions(count);
-            get.addColumn(family, qual);
-=======
             get.addColumn(family, qual);
             get.setMaxVersions(count);
->>>>>>> b9e41678
 
             List<KeyValue> result = get(get);
 
             if (result.size() < count) {
-<<<<<<< HEAD
-=======
               System.out.println("Result.size = " + result.size() +
                   " which is less than count = " + count);
               System.out.println(result);
->>>>>>> b9e41678
               // Nothing to delete
               kv.updateLatestStamp(byteNow);
               continue;
@@ -1420,56 +1320,9 @@
                 getkv.getBuffer(), getkv.getTimestampOffset(), Bytes.SIZEOF_LONG);
           } else {
             kv.updateLatestStamp(byteNow);
-<<<<<<< HEAD
-          }
-        }
-      }
-
-      if (writeToWAL) {
-        //
-        // write/sync to WAL should happen before we touch memstore.
-        //
-        // If order is reversed, i.e. we write to memstore first, and
-        // for some reason fail to write/sync to commit log, the memstore
-        // will contain uncommitted transactions.
-        //
-
-        // bunch up all edits across all column families into a
-        // single WALEdit.
-        WALEdit walEdit = new WALEdit();
-        for (Map.Entry<byte[], List<KeyValue>> e : familyMap.entrySet()) {
-          List<KeyValue> kvs = e.getValue();
-          for (KeyValue kv : kvs) {
-            walEdit.add(kv);
-          }
-        }
-        // append the edit to WAL. The append also does the sync.
-        if (!walEdit.isEmpty()) {
-          this.log.append(regionInfo.getRegionName(),
-                          regionInfo.getTableDesc().getName(),
-                          walEdit, now,
-                          this.getRegionInfo().isMetaRegion());
-        }
-      }
-
-      // Now make changes to the memstore.
-
-      long size = 0;
-      w = rwcc.beginMemstoreInsert();
-
-      for (Map.Entry<byte[], List<KeyValue>> e : familyMap.entrySet()) {
-
-        byte[] family = e.getKey(); 
-        List<KeyValue> kvs = e.getValue();
-        
-        Store store = getStore(family);
-        for (KeyValue kv: kvs) {
-          kv.setMemstoreTS(w.getWriteNumber());
-=======
           }
           kv.setMemstoreTS(w.getWriteNumber());
 
->>>>>>> b9e41678
           size = this.memstoreSize.addAndGet(store.delete(kv));
         }
       }
@@ -1477,11 +1330,7 @@
     } finally {
       if (w != null) rwcc.completeMemstoreInsert(w);
 
-<<<<<<< HEAD
-      this.updatesLock.readLock().unlock();
-=======
       updatesLock.readLock().unlock();
->>>>>>> b9e41678
     }
 
     if (flush) {
@@ -1537,17 +1386,11 @@
       byte [] row = put.getRow();
       Integer lid = getLock(lockid, row);
 
-<<<<<<< HEAD
-      byte [] now = Bytes.toBytes(System.currentTimeMillis());
-      try {
-        // All edits for the given row (across all column families) must happen atomically.
-=======
       try {
         for (Map.Entry<byte[], List<KeyValue>> entry:
             put.getFamilyMap().entrySet()) {
           checkFamily(entry.getKey());
         }
->>>>>>> b9e41678
         put(put.getFamilyMap(), writeToWAL);
       } finally {
         if(lockid == null) releaseRowLock(lid);
@@ -1597,14 +1440,8 @@
         }
         //If matches put the new put
         if (matches) {
-<<<<<<< HEAD
-          // All edits for the given row (across all column families) must happen atomically.
-          put(put.getFamilyMap(), writeToWAL);
-          return true;  
-=======
           put(put.getFamilyMap(), writeToWAL);
           return true;
->>>>>>> b9e41678
         }
         return false;
       } finally {
@@ -1709,33 +1546,6 @@
   }
 
   /** 
-<<<<<<< HEAD
-   * Add updates first to the hlog and then add values to memstore.
-   * Warning: Assumption is caller has lock on passed in row.
-   * @param family
-   * @param edits Cell updates by column
-   * @praram now
-   * @throws IOException
-   */
-  private void put(final byte [] family, final List<KeyValue> edits)
-  throws IOException {
-    Map<byte[], List<KeyValue>> familyMap = new HashMap<byte[], List<KeyValue>>();
-    familyMap.put(family, edits);
-    this.put(familyMap, true);
-  }
-
-  /** 
-   * Add updates first to the hlog (if writeToWal) and then add values to memstore.
-   * Warning: Assumption is caller has lock on passed in row.
-   * @param familyMap map of family to edits for the given family.
-   * @param writeToWAL if true, then we should write to the log
-   * @throws IOException
-   */
-  private void put(final Map<byte [], List<KeyValue>> familyMap,
-      boolean writeToWAL) throws IOException {
-    long now = System.currentTimeMillis();
-    byte[] byteNow = Bytes.toBytes(now);
-=======
    * Add updates first to the hlog (if writeToWal) and then add values to memstore.
    * Warning: Assumption is caller has lock on passed in row.
    * @param familyMap
@@ -1747,62 +1557,12 @@
 
     long now = System.currentTimeMillis();
     byte [] byteNow = Bytes.toBytes(now);
->>>>>>> b9e41678
     boolean flush = false;
 
     ReadWriteConsistencyControl.WriteEntry w = null;
     this.updatesLock.readLock().lock();
-    ReadWriteConsistencyControl.WriteEntry w = null;
     try {
 
-<<<<<<< HEAD
-      WALEdit walEdit = new WALEdit();
-      
-      // check if column families are valid;
-      // check if any timestampupdates are needed;
-      // and if writeToWAL is set, then also collapse edits into a single list.
-      for (Map.Entry<byte[], List<KeyValue>> e: familyMap.entrySet()) {
-        List<KeyValue> edits = e.getValue();
-        byte[] family = e.getKey();
-
-        // is this a valid column family?
-        checkFamily(family);
-
-        // update timestamp on keys if required.
-        if (updateKeys(edits, byteNow)) {
-          if (writeToWAL) {
-            // bunch up all edits across all column families into a 
-            // single WALEdit.
-            for (KeyValue kv : edits) {
-              walEdit.add(kv);
-            }
-          }
-        }
-      }
-
-      // append to and sync WAL
-      if (!walEdit.isEmpty()) {
-        //
-        // write/sync to WAL should happen before we touch memstore.
-        //
-        // If order is reversed, i.e. we write to memstore first, and
-        // for some reason fail to write/sync to commit log, the memstore
-        // will contain uncommitted transactions.
-        //
-        this.log.append(regionInfo.getRegionName(),
-            regionInfo.getTableDesc().getName(),
-            walEdit, now,
-            this.getRegionInfo().isMetaRegion());
-      }
-      
-      long size = 0;
-
-      w = rwcc.beginMemstoreInsert();
-
-      // now make changes to the memstore
-      for (Map.Entry<byte[], List<KeyValue>> e : familyMap.entrySet()) {
-        byte[] family = e.getKey(); 
-=======
       for (Map.Entry<byte[], List<KeyValue>> e : familyMap.entrySet()) {
         List<KeyValue> edits = e.getValue();
 
@@ -1821,7 +1581,6 @@
 
       for (Map.Entry<byte[], List<KeyValue>> e : familyMap.entrySet()) {
         byte [] family= e.getKey();
->>>>>>> b9e41678
         List<KeyValue> edits = e.getValue();
 
         Store store = getStore(family);
@@ -1939,34 +1698,18 @@
       if (this.closed.get()) {
         throw new NotServingRegionException(this + " is closed");
       }
-      synchronized (lockedRows) {
-        while (lockedRows.contains(row)) {
+      Integer key = Bytes.mapKey(row);
+      synchronized (locksToRows) {
+        while (locksToRows.containsKey(key)) {
           try {
-            lockedRows.wait();
+            locksToRows.wait();
           } catch (InterruptedException ie) {
             // Empty
           }
         }
-        // generate a new lockid. Attempt to insert the new [lockid, row].
-        // if this lockid already exists in the map then revert and retry
-        // We could have first done a lockIds.get, and if it does not exist only
-        // then do a lockIds.put, but the hope is that the lockIds.put will 
-        // mostly return null the first time itself because there won't be
-        // too many lockId collisions.
-        byte [] prev = null;
-        Integer lockId = null;
-        do {
-          lockId = new Integer(lockIdGenerator++);
-          prev = lockIds.put(lockId, row);
-          if (prev != null) {
-            lockIds.put(lockId, prev);    // revert old value
-            lockIdGenerator = rand.nextInt(); // generate new start point
-          }
-        } while (prev != null);
-
-        lockedRows.add(row);
-        lockedRows.notifyAll();
-        return lockId;
+        locksToRows.put(key, row);
+        locksToRows.notifyAll();
+        return key;
       }
     } finally {
       splitsAndClosesLock.readLock().unlock();
@@ -1979,9 +1722,7 @@
    * @return Row that goes with <code>lockid</code>
    */
   byte [] getRowFromLock(final Integer lockid) {
-    synchronized (lockedRows) {
-      return lockIds.get(lockid);
-    }
+    return locksToRows.get(lockid);
   }
   
   /** 
@@ -1989,10 +1730,9 @@
    * @param lockid  The lock ID to release.
    */
   void releaseRowLock(final Integer lockid) {
-    synchronized (lockedRows) {
-      byte[] row = lockIds.remove(lockid);
-      lockedRows.remove(row);
-      lockedRows.notifyAll();
+    synchronized (locksToRows) {
+      locksToRows.remove(lockid);
+      locksToRows.notifyAll();
     }
   }
   
@@ -2002,8 +1742,8 @@
    * @return boolean
    */
   private boolean isRowLocked(final Integer lockid) {
-    synchronized (lockedRows) {
-      if (lockIds.get(lockid) != null) {
+    synchronized (locksToRows) {
+      if(locksToRows.containsKey(lockid)) {
         return true;
       }
       return false;
@@ -2031,13 +1771,11 @@
   }
   
   private void waitOnRowLocks() {
-    synchronized (lockedRows) {
-      while (!this.lockedRows.isEmpty()) {
-        if (LOG.isDebugEnabled()) {
-          LOG.debug("Waiting on " + this.lockedRows.size() + " row locks");
-        } 
+    synchronized (locksToRows) {
+      while (this.locksToRows.size() > 0) {
+        LOG.debug("waiting for " + this.locksToRows.size() + " row locks");
         try {
-          this.lockedRows.wait();
+          this.locksToRows.wait();
         } catch (InterruptedException e) {
           // Catch. Let while test determine loop-end.
         }
@@ -2071,34 +1809,20 @@
    * It is used to combine scanners from multiple Stores (aka column families).
    */
   class RegionScanner implements InternalScanner {
-<<<<<<< HEAD
-    private KeyValueHeap storeHeap = null;
-=======
     // Package local for testability
     KeyValueHeap storeHeap = null;
->>>>>>> b9e41678
     private final byte [] stopRow;
     private Filter filter;
     private RowFilterInterface oldFilter;
     private List<KeyValue> results = new ArrayList<KeyValue>();
-<<<<<<< HEAD
-    private int isScan;
-    private int batch;
-    private Scan theScan = null;
-=======
     private Scan theScan = null;
     private int isScan;
->>>>>>> b9e41678
     private List<KeyValueScanner> extraScanners = null;
 
     RegionScanner(Scan scan, List<KeyValueScanner> additionalScanners) {
       //DebugPrint.println("HRegionScanner.<init>");
-<<<<<<< HEAD
-=======
-
->>>>>>> b9e41678
+
       this.filter = scan.getFilter();
-      this.batch = scan.getBatch();
       this.oldFilter = scan.getOldFilter();
       if (Bytes.equals(scan.getStopRow(), HConstants.EMPTY_END_ROW)) {
         this.stopRow = null;
@@ -2145,7 +1869,7 @@
       ReadWriteConsistencyControl.resetThreadReadPoint(rwcc);
     }
 
-    public boolean next(List<KeyValue> outResults, int limit) throws IOException {
+    public boolean next(List<KeyValue> outResults) throws IOException {
       if (closing.get() || closed.get()) {
         close();
         throw new NotServingRegionException(regionInfo.getRegionNameAsString() +
@@ -2160,7 +1884,7 @@
       }
 
       results.clear();
-      boolean returnResult = nextInternal(limit);
+      boolean returnResult = nextInternal();
       if (!returnResult && filterRow()) {
         results.clear();
       }
@@ -2170,11 +1894,6 @@
         return false;
       }
       return returnResult;
-    }
-
-    public boolean next(List<KeyValue> outResults) throws IOException {
-      // apply the batching limit by default
-      return next(outResults, batch);
     }
 
     /*
@@ -2191,7 +1910,7 @@
     * @return true if there are more rows, false if scanner is done
     * @throws IOException
     */
-    private boolean nextInternal(int limit) throws IOException {
+    private boolean nextInternal() throws IOException {
       while (true) {
         byte[] currentRow = peekRow();
         if (isStopRow(currentRow)) {
@@ -2201,10 +1920,7 @@
         } else {
           byte[] nextRow;
           do {
-            this.storeHeap.next(results, limit);
-            if (limit > 0 && results.size() == limit) {
-              return true;
-            }
+            this.storeHeap.next(results);
           } while (Bytes.equals(currentRow, nextRow = peekRow()));
 
           final boolean stopRow = isStopRow(nextRow);
@@ -2759,11 +2475,7 @@
   //
   /**
    * @param get get object
-<<<<<<< HEAD
-   * @param lockid existing lock id, or null for no previous lock
-=======
    * @param ignoredLockId lock id that is ignored
->>>>>>> b9e41678
    * @return result
    * @throws IOException read exceptions
    */
@@ -2778,13 +2490,7 @@
         get.addFamily(family);
       }
     }
-<<<<<<< HEAD
-    List<KeyValue> result = get(get);
-
-    return new Result(result);
-=======
     return new Result(get(get));
->>>>>>> b9e41678
   }
 
   /*
@@ -2851,11 +2557,11 @@
       // now log it:
       if (writeToWAL) {
         long now = System.currentTimeMillis();
-        WALEdit walEdit = new WALEdit();
-        walEdit.add(newKv);
+        List<KeyValue> edits = new ArrayList<KeyValue>(1);
+        edits.add(newKv);
         this.log.append(regionInfo.getRegionName(),
-          regionInfo.getTableDesc().getName(), walEdit, now,
-          this.getRegionInfo().isMetaRegion());
+          regionInfo.getTableDesc().getName(), edits,
+          (regionInfo.isMetaRegion() || regionInfo.isRootRegion()), now);
       }
 
       // Now request the ICV to the store, this will set the timestamp
@@ -2893,27 +2599,19 @@
 
   public static final long FIXED_OVERHEAD = ClassSize.align(
       (5 * Bytes.SIZEOF_LONG) + Bytes.SIZEOF_BOOLEAN +
-<<<<<<< HEAD
-      (21 * ClassSize.REFERENCE) + ClassSize.OBJECT + Bytes.SIZEOF_INT);
-=======
       (20 * ClassSize.REFERENCE) + ClassSize.OBJECT);
->>>>>>> b9e41678
   
   public static final long DEEP_OVERHEAD = ClassSize.align(FIXED_OVERHEAD +
       ClassSize.OBJECT + (2 * ClassSize.ATOMIC_BOOLEAN) + 
       ClassSize.ATOMIC_LONG + ClassSize.ATOMIC_INTEGER +
-
-      // Using TreeMap for TreeSet
-      ClassSize.TREEMAP +
-
-      // Using TreeMap for HashMap
-      ClassSize.TREEMAP +
-
+      ClassSize.CONCURRENT_HASHMAP + 
+      (16 * ClassSize.CONCURRENT_HASHMAP_ENTRY) + 
+      (16 * ClassSize.CONCURRENT_HASHMAP_SEGMENT) +
       ClassSize.CONCURRENT_SKIPLISTMAP + ClassSize.CONCURRENT_SKIPLISTMAP_ENTRY +
-      ClassSize.align(ClassSize.OBJECT +
-        (5 * Bytes.SIZEOF_BOOLEAN)) +
-        (3 * ClassSize.REENTRANT_LOCK));
-  
+      ClassSize.align(ClassSize.OBJECT + (5 * Bytes.SIZEOF_BOOLEAN)) +
+      (3 * ClassSize.REENTRANT_LOCK));
+  
+  @Override
   public long heapSize() {
     long heapSize = DEEP_OVERHEAD;
     for(Store store : this.stores.values()) {
